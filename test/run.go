// skip

// Copyright 2012 The Go Authors. All rights reserved.
// Use of this source code is governed by a BSD-style
// license that can be found in the LICENSE file.

// Run runs tests in the test directory.
package main

import (
	"bytes"
	"errors"
	"flag"
	"fmt"
	"go/build"
	"hash/fnv"
	"io"
	"io/fs"
	"io/ioutil"
	"log"
	"os"
	"os/exec"
	"path"
	"path/filepath"
	"regexp"
	"runtime"
	"sort"
	"strconv"
	"strings"
	"time"
	"unicode"
)

var (
	verbose        = flag.Bool("v", false, "verbose. if set, parallelism is set to 1.")
	keep           = flag.Bool("k", false, "keep. keep temporary directory.")
	numParallel    = flag.Int("n", runtime.NumCPU(), "number of parallel tests to run")
	summary        = flag.Bool("summary", false, "show summary of results")
	allCodegen     = flag.Bool("all_codegen", defaultAllCodeGen(), "run all goos/goarch for codegen")
	showSkips      = flag.Bool("show_skips", false, "show skipped tests")
	runSkips       = flag.Bool("run_skips", false, "run skipped tests (ignore skip and build tags)")
	linkshared     = flag.Bool("linkshared", false, "")
	updateErrors   = flag.Bool("update_errors", false, "update error messages in test file based on compiler output")
	runoutputLimit = flag.Int("l", defaultRunOutputLimit(), "number of parallel runoutput tests to run")
	generics       = flag.String("G", "0,3", "a comma-separated list of -G compiler flags to test with")
	force          = flag.Bool("f", false, "run expected-failure generics tests rather than skipping them")

	shard  = flag.Int("shard", 0, "shard index to run. Only applicable if -shards is non-zero.")
	shards = flag.Int("shards", 0, "number of shards. If 0, all tests are run. This is used by the continuous build.")
)

// defaultAllCodeGen returns the default value of the -all_codegen
// flag. By default, we prefer to be fast (returning false), except on
// the linux-amd64 builder that's already very fast, so we get more
// test coverage on trybots. See https://golang.org/issue/34297.
func defaultAllCodeGen() bool {
	return os.Getenv("GO_BUILDER_NAME") == "linux-amd64"
}

var (
	goos, goarch string
	cgoEnabled   bool

	// dirs are the directories to look for *.go files in.
	// TODO(bradfitz): just use all directories?
	dirs = []string{".", "ken", "chan", "interface", "syntax", "dwarf", "fixedbugs", "codegen", "runtime", "abi", "typeparam"}

	// ratec controls the max number of tests running at a time.
	ratec chan bool

	// toRun is the channel of tests to run.
	// It is nil until the first test is started.
	toRun chan *test

	// rungatec controls the max number of runoutput tests
	// executed in parallel as they can each consume a lot of memory.
	rungatec chan bool
)

// maxTests is an upper bound on the total number of tests.
// It is used as a channel buffer size to make sure sends don't block.
const maxTests = 5000

func main() {
	flag.Parse()

	var glevels []int
	for _, s := range strings.Split(*generics, ",") {
		glevel, err := strconv.Atoi(s)
		if err != nil {
			log.Fatalf("invalid -G flag: %v", err)
		}
		glevels = append(glevels, glevel)
	}

	goos = getenv("GOOS", runtime.GOOS)
	goarch = getenv("GOARCH", runtime.GOARCH)
	cgoEnv, err := exec.Command(goTool(), "env", "CGO_ENABLED").Output()
	if err == nil {
		cgoEnabled, _ = strconv.ParseBool(strings.TrimSpace(string(cgoEnv)))
	}

	findExecCmd()

	// Disable parallelism if printing or if using a simulator.
	if *verbose || len(findExecCmd()) > 0 {
		*numParallel = 1
		*runoutputLimit = 1
	}

	ratec = make(chan bool, *numParallel)
	rungatec = make(chan bool, *runoutputLimit)

	var tests []*test
	if flag.NArg() > 0 {
		for _, arg := range flag.Args() {
			if arg == "-" || arg == "--" {
				// Permit running:
				// $ go run run.go - env.go
				// $ go run run.go -- env.go
				// $ go run run.go - ./fixedbugs
				// $ go run run.go -- ./fixedbugs
				continue
			}
			if fi, err := os.Stat(arg); err == nil && fi.IsDir() {
				for _, baseGoFile := range goFiles(arg) {
					tests = append(tests, startTests(arg, baseGoFile, glevels)...)
				}
			} else if strings.HasSuffix(arg, ".go") {
				dir, file := filepath.Split(arg)
				tests = append(tests, startTests(dir, file, glevels)...)
			} else {
				log.Fatalf("can't yet deal with non-directory and non-go file %q", arg)
			}
		}
	} else {
		for _, dir := range dirs {
			for _, baseGoFile := range goFiles(dir) {
				tests = append(tests, startTests(dir, baseGoFile, glevels)...)
			}
		}
	}

	failed := false
	resCount := map[string]int{}
	for _, test := range tests {
		<-test.donec
		status := "ok  "
		errStr := ""
		if e, isSkip := test.err.(skipError); isSkip {
			test.err = nil
			errStr = "unexpected skip for " + path.Join(test.dir, test.gofile) + ": " + string(e)
			status = "FAIL"
		}
		if test.err != nil {
			status = "FAIL"
			errStr = test.err.Error()
		}
		if status == "FAIL" {
			failed = true
		}
		resCount[status]++
		dt := fmt.Sprintf("%.3fs", test.dt.Seconds())
		if status == "FAIL" {
			fmt.Printf("# go run run.go -G=%v %s\n%s\nFAIL\t%s\t%s\n",
				test.glevel,
				path.Join(test.dir, test.gofile),
				errStr, test.goFileName(), dt)
			continue
		}
		if !*verbose {
			continue
		}
		fmt.Printf("%s\t%s\t%s\n", status, test.goFileName(), dt)
	}

	if *summary {
		for k, v := range resCount {
			fmt.Printf("%5d %s\n", v, k)
		}
	}

	if failed {
		os.Exit(1)
	}
}

// goTool reports the path of the go tool to use to run the tests.
// If possible, use the same Go used to run run.go, otherwise
// fallback to the go version found in the PATH.
func goTool() string {
	var exeSuffix string
	if runtime.GOOS == "windows" {
		exeSuffix = ".exe"
	}
	path := filepath.Join(runtime.GOROOT(), "bin", "go"+exeSuffix)
	if _, err := os.Stat(path); err == nil {
		return path
	}
	// Just run "go" from PATH
	return "go"
}

func shardMatch(name string) bool {
	if *shards == 0 {
		return true
	}
	h := fnv.New32()
	io.WriteString(h, name)
	return int(h.Sum32()%uint32(*shards)) == *shard
}

func goFiles(dir string) []string {
	f, err := os.Open(dir)
	if err != nil {
		log.Fatal(err)
	}
	dirnames, err := f.Readdirnames(-1)
	f.Close()
	if err != nil {
		log.Fatal(err)
	}
	names := []string{}
	for _, name := range dirnames {
		if !strings.HasPrefix(name, ".") && strings.HasSuffix(name, ".go") && shardMatch(name) {
			names = append(names, name)
		}
	}
	sort.Strings(names)
	return names
}

type runCmd func(...string) ([]byte, error)

func compileFile(runcmd runCmd, longname string, flags []string) (out []byte, err error) {
	cmd := []string{goTool(), "tool", "compile", "-e"}
	cmd = append(cmd, flags...)
	if *linkshared {
		cmd = append(cmd, "-dynlink", "-installsuffix=dynlink")
	}
	cmd = append(cmd, longname)
	return runcmd(cmd...)
}

func compileInDir(runcmd runCmd, dir string, flags []string, localImports bool, names ...string) (out []byte, err error) {
	cmd := []string{goTool(), "tool", "compile", "-e"}
	if localImports {
		// Set relative path for local imports and import search path to current dir.
		cmd = append(cmd, "-D", ".", "-I", ".")
	}
	cmd = append(cmd, flags...)
	if *linkshared {
		cmd = append(cmd, "-dynlink", "-installsuffix=dynlink")
	}
	for _, name := range names {
		cmd = append(cmd, filepath.Join(dir, name))
	}
	return runcmd(cmd...)
}

func linkFile(runcmd runCmd, goname string, ldflags []string) (err error) {
	pfile := strings.Replace(goname, ".go", ".o", -1)
	cmd := []string{goTool(), "tool", "link", "-w", "-o", "a.exe", "-L", "."}
	if *linkshared {
		cmd = append(cmd, "-linkshared", "-installsuffix=dynlink")
	}
	if ldflags != nil {
		cmd = append(cmd, ldflags...)
	}
	cmd = append(cmd, pfile)
	_, err = runcmd(cmd...)
	return
}

// skipError describes why a test was skipped.
type skipError string

func (s skipError) Error() string { return string(s) }

// test holds the state of a test.
type test struct {
	dir, gofile string
	donec       chan bool // closed when done
	dt          time.Duration
	glevel      int // what -G level this test should use

	src string

	tempDir string
	err     error
}

func startTests(dir, gofile string, glevels []int) []*test {
	tests := make([]*test, len(glevels))
	for i, glevel := range glevels {
		t := &test{
			dir:    dir,
			gofile: gofile,
			glevel: glevel,
			donec:  make(chan bool, 1),
		}
		if toRun == nil {
			toRun = make(chan *test, maxTests)
			go runTests()
		}
		select {
		case toRun <- t:
		default:
			panic("toRun buffer size (maxTests) is too small")
		}
		tests[i] = t
	}
	return tests
}

// runTests runs tests in parallel, but respecting the order they
// were enqueued on the toRun channel.
func runTests() {
	for {
		ratec <- true
		t := <-toRun
		go func() {
			t.run()
			<-ratec
		}()
	}
}

var cwd, _ = os.Getwd()

func (t *test) goFileName() string {
	return filepath.Join(t.dir, t.gofile)
}

func (t *test) goDirName() string {
	return filepath.Join(t.dir, strings.Replace(t.gofile, ".go", ".dir", -1))
}

func goDirFiles(longdir string) (filter []os.FileInfo, err error) {
	files, dirErr := ioutil.ReadDir(longdir)
	if dirErr != nil {
		return nil, dirErr
	}
	for _, gofile := range files {
		if filepath.Ext(gofile.Name()) == ".go" {
			filter = append(filter, gofile)
		}
	}
	return
}

var packageRE = regexp.MustCompile(`(?m)^package ([\p{Lu}\p{Ll}\w]+)`)

func getPackageNameFromSource(fn string) (string, error) {
	data, err := ioutil.ReadFile(fn)
	if err != nil {
		return "", err
	}
	pkgname := packageRE.FindStringSubmatch(string(data))
	if pkgname == nil {
		return "", fmt.Errorf("cannot find package name in %s", fn)
	}
	return pkgname[1], nil
}

// If singlefilepkgs is set, each file is considered a separate package
// even if the package names are the same.
func goDirPackages(longdir string, singlefilepkgs bool) ([][]string, error) {
	files, err := goDirFiles(longdir)
	if err != nil {
		return nil, err
	}
	var pkgs [][]string
	m := make(map[string]int)
	for _, file := range files {
		name := file.Name()
		pkgname, err := getPackageNameFromSource(filepath.Join(longdir, name))
		if err != nil {
			log.Fatal(err)
		}
		i, ok := m[pkgname]
		if singlefilepkgs || !ok {
			i = len(pkgs)
			pkgs = append(pkgs, nil)
			m[pkgname] = i
		}
		pkgs[i] = append(pkgs[i], name)
	}
	return pkgs, nil
}

type context struct {
	GOOS       string
	GOARCH     string
	cgoEnabled bool
	noOptEnv   bool
}

// shouldTest looks for build tags in a source file and returns
// whether the file should be used according to the tags.
func shouldTest(src string, goos, goarch string) (ok bool, whyNot string) {
	if *runSkips {
		return true, ""
	}
	for _, line := range strings.Split(src, "\n") {
		line = strings.TrimSpace(line)
		if strings.HasPrefix(line, "//") {
			line = line[2:]
		} else {
			continue
		}
		line = strings.TrimSpace(line)
		if len(line) == 0 || line[0] != '+' {
			continue
		}
		gcFlags := os.Getenv("GO_GCFLAGS")
		ctxt := &context{
			GOOS:       goos,
			GOARCH:     goarch,
			cgoEnabled: cgoEnabled,
			noOptEnv:   strings.Contains(gcFlags, "-N") || strings.Contains(gcFlags, "-l"),
		}

		words := strings.Fields(line)
		if words[0] == "+build" {
			ok := false
			for _, word := range words[1:] {
				if ctxt.match(word) {
					ok = true
					break
				}
			}
			if !ok {
				// no matching tag found.
				return false, line
			}
		}
	}
	// no build tags
	return true, ""
}

func (ctxt *context) match(name string) bool {
	if name == "" {
		return false
	}
	if i := strings.Index(name, ","); i >= 0 {
		// comma-separated list
		return ctxt.match(name[:i]) && ctxt.match(name[i+1:])
	}
	if strings.HasPrefix(name, "!!") { // bad syntax, reject always
		return false
	}
	if strings.HasPrefix(name, "!") { // negation
		return len(name) > 1 && !ctxt.match(name[1:])
	}

	// Tags must be letters, digits, underscores or dots.
	// Unlike in Go identifiers, all digits are fine (e.g., "386").
	for _, c := range name {
		if !unicode.IsLetter(c) && !unicode.IsDigit(c) && c != '_' && c != '.' {
			return false
		}
	}

	if strings.HasPrefix(name, "goexperiment.") {
		for _, tag := range build.Default.ToolTags {
			if tag == name {
				return true
			}
		}
		return false
	}

	if name == "cgo" && ctxt.cgoEnabled {
		return true
	}

	if name == ctxt.GOOS || name == ctxt.GOARCH || name == "gc" {
		return true
	}

	if ctxt.noOptEnv && name == "gcflags_noopt" {
		return true
	}

	if name == "test_run" {
		return true
	}

	return false
}

func init() { checkShouldTest() }

// goGcflags returns the -gcflags argument to use with go build / go run.
// This must match the flags used for building the standard library,
// or else the commands will rebuild any needed packages (like runtime)
// over and over.
func (t *test) goGcflags() string {
	flags := os.Getenv("GO_GCFLAGS")
	if t.glevel != 0 {
		flags = fmt.Sprintf("%s -G=%v", flags, t.glevel)
	}
	return "-gcflags=all=" + flags
}

func (t *test) goGcflagsIsEmpty() bool {
	return "" == os.Getenv("GO_GCFLAGS") && t.glevel == 0
}

var errTimeout = errors.New("command exceeded time limit")

// run runs a test.
func (t *test) run() {
	start := time.Now()
	defer func() {
		t.dt = time.Since(start)
		close(t.donec)
	}()

	if t.glevel > 0 && !*force {
		// Files excluded from generics testing.
		filename := strings.Replace(t.goFileName(), "\\", "/", -1) // goFileName() uses \ on Windows
		if excludedFiles[filename] {
			if *verbose {
				fmt.Printf("excl\t%s\n", filename)
			}
			return
		}
	}

	srcBytes, err := ioutil.ReadFile(t.goFileName())
	if err != nil {
		t.err = err
		return
	}
	t.src = string(srcBytes)
	if t.src[0] == '\n' {
		t.err = skipError("starts with newline")
		return
	}

	// Execution recipe stops at first blank line.
	pos := strings.Index(t.src, "\n\n")
	if pos == -1 {
		t.err = fmt.Errorf("double newline ending execution recipe not found in %s", t.goFileName())
		return
	}
	action := t.src[:pos]
	if nl := strings.Index(action, "\n"); nl >= 0 && strings.Contains(action[:nl], "+build") {
		// skip first line
		action = action[nl+1:]
	}
	action = strings.TrimPrefix(action, "//")

	// Check for build constraints only up to the actual code.
	pkgPos := strings.Index(t.src, "\npackage")
	if pkgPos == -1 {
		pkgPos = pos // some files are intentionally malformed
	}
	if ok, why := shouldTest(t.src[:pkgPos], goos, goarch); !ok {
		if *showSkips {
			fmt.Printf("%-20s %-20s: %s\n", "skip", t.goFileName(), why)
		}
		return
	}

	var args, flags, runenv []string
	var tim int
	wantError := false
	wantAuto := false
	singlefilepkgs := false
	setpkgpaths := false
	localImports := true
	f, err := splitQuoted(action)
	if err != nil {
		t.err = fmt.Errorf("invalid test recipe: %v", err)
		return
	}
	if len(f) > 0 {
		action = f[0]
		args = f[1:]
	}

	// TODO: Clean up/simplify this switch statement.
	switch action {
	case "compile", "compiledir", "build", "builddir", "buildrundir", "run", "buildrun", "runoutput", "rundir", "runindir", "asmcheck":
		// nothing to do
	case "errorcheckandrundir":
		wantError = false // should be no error if also will run
	case "errorcheckwithauto":
		action = "errorcheck"
		wantAuto = true
		wantError = true
	case "errorcheck", "errorcheckdir", "errorcheckoutput":
		wantError = true
	case "skip":
		if *runSkips {
			break
		}
		return
	default:
		t.err = skipError("skipped; unknown pattern: " + action)
		return
	}

	// collect flags
	for len(args) > 0 && strings.HasPrefix(args[0], "-") {
		switch args[0] {
		case "-1":
			wantError = true
		case "-0":
			wantError = false
		case "-s":
			singlefilepkgs = true
		case "-P":
			setpkgpaths = true
		case "-n":
			// Do not set relative path for local imports to current dir,
			// e.g. do not pass -D . -I . to the compiler.
			// Used in fixedbugs/bug345.go to allow compilation and import of local pkg.
			// See golang.org/issue/25635
			localImports = false
		case "-t": // timeout in seconds
			args = args[1:]
			var err error
			tim, err = strconv.Atoi(args[0])
			if err != nil {
				t.err = fmt.Errorf("need number of seconds for -t timeout, got %s instead", args[0])
			}
		case "-goexperiment": // set GOEXPERIMENT environment
			args = args[1:]
			runenv = append(runenv, "GOEXPERIMENT="+args[0])

		default:
			flags = append(flags, args[0])
		}
		args = args[1:]
	}
	if action == "errorcheck" {
		found := false
		for i, f := range flags {
			if strings.HasPrefix(f, "-d=") {
				flags[i] = f + ",ssa/check/on"
				found = true
				break
			}
		}
		if !found {
			flags = append(flags, "-d=ssa/check/on")
		}
	}

	type Tool int

	const (
		_ Tool = iota
		AsmCheck
		Build
		Run
		Compile
	)

	// validForGLevel reports whether the current test is valid to run
	// at the specified -G level. If so, it may update flags as
	// necessary to test with -G.
	validForGLevel := func(tool Tool) bool {
		if t.glevel == 0 {
			// default -G level; always valid
			return true
		}

		for _, flag := range flags {
			if strings.Contains(flag, "-G") {
				// test provides explicit -G flag already
				if *verbose {
					fmt.Printf("excl\t%s\n", t.goFileName())
				}
				return false
			}
		}

		switch tool {
		case Build, Run:
			// ok; handled in goGcflags

		case Compile:
			flags = append(flags, fmt.Sprintf("-G=%v", t.glevel))

		default:
			// we don't know how to add -G for this test yet
			if *verbose {
				fmt.Printf("excl\t%s\n", t.goFileName())
			}
			return false
		}

		return true
	}

	t.makeTempDir()
	if !*keep {
		defer os.RemoveAll(t.tempDir)
	}

	err = ioutil.WriteFile(filepath.Join(t.tempDir, t.gofile), srcBytes, 0644)
	if err != nil {
		log.Fatal(err)
	}

	// A few tests (of things like the environment) require these to be set.
	if os.Getenv("GOOS") == "" {
		os.Setenv("GOOS", runtime.GOOS)
	}
	if os.Getenv("GOARCH") == "" {
		os.Setenv("GOARCH", runtime.GOARCH)
	}

	var (
		runInDir        = t.tempDir
		tempDirIsGOPATH = false
	)
	runcmd := func(args ...string) ([]byte, error) {
		cmd := exec.Command(args[0], args[1:]...)
		var buf bytes.Buffer
		cmd.Stdout = &buf
		cmd.Stderr = &buf
		cmd.Env = append(os.Environ(), "GOENV=off", "GOFLAGS=")
		if runInDir != "" {
			cmd.Dir = runInDir
			// Set PWD to match Dir to speed up os.Getwd in the child process.
			cmd.Env = append(cmd.Env, "PWD="+cmd.Dir)
		}
		if tempDirIsGOPATH {
			cmd.Env = append(cmd.Env, "GOPATH="+t.tempDir)
		}
		cmd.Env = append(cmd.Env, runenv...)

		var err error

		if tim != 0 {
			err = cmd.Start()
			// This command-timeout code adapted from cmd/go/test.go
			if err == nil {
				tick := time.NewTimer(time.Duration(tim) * time.Second)
				done := make(chan error)
				go func() {
					done <- cmd.Wait()
				}()
				select {
				case err = <-done:
					// ok
				case <-tick.C:
					cmd.Process.Signal(os.Interrupt)
					time.Sleep(1 * time.Second)
					cmd.Process.Kill()
					<-done
					err = errTimeout
				}
				tick.Stop()
			}
		} else {
			err = cmd.Run()
		}
		if err != nil && err != errTimeout {
			err = fmt.Errorf("%s\n%s", err, buf.Bytes())
		}
		return buf.Bytes(), err
	}

	long := filepath.Join(cwd, t.goFileName())
	switch action {
	default:
		t.err = fmt.Errorf("unimplemented action %q", action)

	case "asmcheck":
		if !validForGLevel(AsmCheck) {
			return
		}

		// Compile Go file and match the generated assembly
		// against a set of regexps in comments.
		ops := t.wantedAsmOpcodes(long)
		self := runtime.GOOS + "/" + runtime.GOARCH
		for _, env := range ops.Envs() {
			// Only run checks relevant to the current GOOS/GOARCH,
			// to avoid triggering a cross-compile of the runtime.
			if string(env) != self && !strings.HasPrefix(string(env), self+"/") && !*allCodegen {
				continue
			}
			// -S=2 forces outermost line numbers when disassembling inlined code.
			cmdline := []string{"build", "-gcflags", "-S=2"}

			// Append flags, but don't override -gcflags=-S=2; add to it instead.
			for i := 0; i < len(flags); i++ {
				flag := flags[i]
				switch {
				case strings.HasPrefix(flag, "-gcflags="):
					cmdline[2] += " " + strings.TrimPrefix(flag, "-gcflags=")
				case strings.HasPrefix(flag, "--gcflags="):
					cmdline[2] += " " + strings.TrimPrefix(flag, "--gcflags=")
				case flag == "-gcflags", flag == "--gcflags":
					i++
					if i < len(flags) {
						cmdline[2] += " " + flags[i]
					}
				default:
					cmdline = append(cmdline, flag)
				}
			}

			cmdline = append(cmdline, long)
			cmd := exec.Command(goTool(), cmdline...)
			cmd.Env = append(os.Environ(), env.Environ()...)
			if len(flags) > 0 && flags[0] == "-race" {
				cmd.Env = append(cmd.Env, "CGO_ENABLED=1")
			}

			var buf bytes.Buffer
			cmd.Stdout, cmd.Stderr = &buf, &buf
			if err := cmd.Run(); err != nil {
				fmt.Println(env, "\n", cmd.Stderr)
				t.err = err
				return
			}

			t.err = t.asmCheck(buf.String(), long, env, ops[env])
			if t.err != nil {
				return
			}
		}
		return

	case "errorcheck":
		if !validForGLevel(Compile) {
			return
		}

		// Compile Go file.
		// Fail if wantError is true and compilation was successful and vice versa.
		// Match errors produced by gc against errors in comments.
		// TODO(gri) remove need for -C (disable printing of columns in error messages)
		cmdline := []string{goTool(), "tool", "compile", "-d=panic", "-C", "-e", "-o", "a.o"}
		// No need to add -dynlink even if linkshared if we're just checking for errors...
		cmdline = append(cmdline, flags...)
		cmdline = append(cmdline, long)
		out, err := runcmd(cmdline...)
		if wantError {
			if err == nil {
				t.err = fmt.Errorf("compilation succeeded unexpectedly\n%s", out)
				return
			}
			if err == errTimeout {
				t.err = fmt.Errorf("compilation timed out")
				return
			}
		} else {
			if err != nil {
				t.err = err
				return
			}
		}
		if *updateErrors {
			t.updateErrors(string(out), long)
		}
		t.err = t.errorCheck(string(out), wantAuto, long, t.gofile)

	case "compile":
		if !validForGLevel(Compile) {
			return
		}

		// Compile Go file.
		_, t.err = compileFile(runcmd, long, flags)

	case "compiledir":
		if !validForGLevel(Compile) {
			return
		}

		// Compile all files in the directory as packages in lexicographic order.
		longdir := filepath.Join(cwd, t.goDirName())
		pkgs, err := goDirPackages(longdir, singlefilepkgs)
		if err != nil {
			t.err = err
			return
		}
		for _, gofiles := range pkgs {
			_, t.err = compileInDir(runcmd, longdir, flags, localImports, gofiles...)
			if t.err != nil {
				return
			}
		}

	case "errorcheckdir", "errorcheckandrundir":
		if !validForGLevel(Compile) {
			return
		}

		flags = append(flags, "-d=panic")
		// Compile and errorCheck all files in the directory as packages in lexicographic order.
		// If errorcheckdir and wantError, compilation of the last package must fail.
		// If errorcheckandrundir and wantError, compilation of the package prior the last must fail.
		longdir := filepath.Join(cwd, t.goDirName())
		pkgs, err := goDirPackages(longdir, singlefilepkgs)
		if err != nil {
			t.err = err
			return
		}
		errPkg := len(pkgs) - 1
		if wantError && action == "errorcheckandrundir" {
			// The last pkg should compiled successfully and will be run in next case.
			// Preceding pkg must return an error from compileInDir.
			errPkg--
		}
		for i, gofiles := range pkgs {
			out, err := compileInDir(runcmd, longdir, flags, localImports, gofiles...)
			if i == errPkg {
				if wantError && err == nil {
					t.err = fmt.Errorf("compilation succeeded unexpectedly\n%s", out)
					return
				} else if !wantError && err != nil {
					t.err = err
					return
				}
			} else if err != nil {
				t.err = err
				return
			}
			var fullshort []string
			for _, name := range gofiles {
				fullshort = append(fullshort, filepath.Join(longdir, name), name)
			}
			t.err = t.errorCheck(string(out), wantAuto, fullshort...)
			if t.err != nil {
				break
			}
		}
		if action == "errorcheckdir" {
			return
		}
		fallthrough

	case "rundir":
		if !validForGLevel(Run) {
			return
		}

		// Compile all files in the directory as packages in lexicographic order.
		// In case of errorcheckandrundir, ignore failed compilation of the package before the last.
		// Link as if the last file is the main package, run it.
		// Verify the expected output.
		longdir := filepath.Join(cwd, t.goDirName())
		pkgs, err := goDirPackages(longdir, singlefilepkgs)
		if err != nil {
			t.err = err
			return
		}
		// Split flags into gcflags and ldflags
		ldflags := []string{}
		for i, fl := range flags {
			if fl == "-ldflags" {
				ldflags = flags[i+1:]
				flags = flags[0:i]
				break
			}
		}

		for i, gofiles := range pkgs {
			pflags := []string{}
			pflags = append(pflags, flags...)
			if setpkgpaths {
				fp := filepath.Join(longdir, gofiles[0])
				pkgname, err := getPackageNameFromSource(fp)
				if err != nil {
					log.Fatal(err)
				}
				pflags = append(pflags, "-p", pkgname)
			}
			_, err := compileInDir(runcmd, longdir, pflags, localImports, gofiles...)
			// Allow this package compilation fail based on conditions below;
			// its errors were checked in previous case.
			if err != nil && !(wantError && action == "errorcheckandrundir" && i == len(pkgs)-2) {
				t.err = err
				return
			}
			if i == len(pkgs)-1 {
				err = linkFile(runcmd, gofiles[0], ldflags)
				if err != nil {
					t.err = err
					return
				}
				var cmd []string
				cmd = append(cmd, findExecCmd()...)
				cmd = append(cmd, filepath.Join(t.tempDir, "a.exe"))
				cmd = append(cmd, args...)
				out, err := runcmd(cmd...)
				if err != nil {
					t.err = err
					return
				}
				t.checkExpectedOutput(out)
			}
		}

	case "runindir":
		if !validForGLevel(Run) {
			return
		}

		// Make a shallow copy of t.goDirName() in its own module and GOPATH, and
		// run "go run ." in it. The module path (and hence import path prefix) of
		// the copy is equal to the basename of the source directory.
		//
		// It's used when test a requires a full 'go build' in order to compile
		// the sources, such as when importing multiple packages (issue29612.dir)
		// or compiling a package containing assembly files (see issue15609.dir),
		// but still needs to be run to verify the expected output.
		tempDirIsGOPATH = true
		srcDir := t.goDirName()
		modName := filepath.Base(srcDir)
		gopathSrcDir := filepath.Join(t.tempDir, "src", modName)
		runInDir = gopathSrcDir

		if err := overlayDir(gopathSrcDir, srcDir); err != nil {
			t.err = err
			return
		}

		modFile := fmt.Sprintf("module %s\ngo 1.14\n", modName)
		if err := ioutil.WriteFile(filepath.Join(gopathSrcDir, "go.mod"), []byte(modFile), 0666); err != nil {
			t.err = err
			return
		}

		cmd := []string{goTool(), "run", t.goGcflags()}
		if *linkshared {
			cmd = append(cmd, "-linkshared")
		}
		cmd = append(cmd, flags...)
		cmd = append(cmd, ".")
		out, err := runcmd(cmd...)
		if err != nil {
			t.err = err
			return
		}
		t.checkExpectedOutput(out)

	case "build":
		if !validForGLevel(Build) {
			return
		}

		// Build Go file.
		_, err := runcmd(goTool(), "build", t.goGcflags(), "-o", "a.exe", long)
		if err != nil {
			t.err = err
		}

	case "builddir", "buildrundir":
		if !validForGLevel(Build) {
			return
		}

		// Build an executable from all the .go and .s files in a subdirectory.
		// Run it and verify its output in the buildrundir case.
		longdir := filepath.Join(cwd, t.goDirName())
		files, dirErr := ioutil.ReadDir(longdir)
		if dirErr != nil {
			t.err = dirErr
			break
		}
		var gos []string
		var asms []string
		for _, file := range files {
			switch filepath.Ext(file.Name()) {
			case ".go":
				gos = append(gos, filepath.Join(longdir, file.Name()))
			case ".s":
				asms = append(asms, filepath.Join(longdir, file.Name()))
			}

		}
		if len(asms) > 0 {
			emptyHdrFile := filepath.Join(t.tempDir, "go_asm.h")
			if err := ioutil.WriteFile(emptyHdrFile, nil, 0666); err != nil {
				t.err = fmt.Errorf("write empty go_asm.h: %s", err)
				return
			}
			cmd := []string{goTool(), "tool", "asm", "-gensymabis", "-o", "symabis"}
			cmd = append(cmd, asms...)
			_, err = runcmd(cmd...)
			if err != nil {
				t.err = err
				break
			}
		}
		var objs []string
		cmd := []string{goTool(), "tool", "compile", "-e", "-D", ".", "-I", ".", "-o", "go.o"}
		if len(asms) > 0 {
			cmd = append(cmd, "-asmhdr", "go_asm.h", "-symabis", "symabis")
		}
		cmd = append(cmd, gos...)
		_, err := runcmd(cmd...)
		if err != nil {
			t.err = err
			break
		}
		objs = append(objs, "go.o")
		if len(asms) > 0 {
			cmd = []string{goTool(), "tool", "asm", "-e", "-I", ".", "-o", "asm.o"}
			cmd = append(cmd, asms...)
			_, err = runcmd(cmd...)
			if err != nil {
				t.err = err
				break
			}
			objs = append(objs, "asm.o")
		}
		cmd = []string{goTool(), "tool", "pack", "c", "all.a"}
		cmd = append(cmd, objs...)
		_, err = runcmd(cmd...)
		if err != nil {
			t.err = err
			break
		}
		cmd = []string{goTool(), "tool", "link", "-o", "a.exe", "all.a"}
		_, err = runcmd(cmd...)
		if err != nil {
			t.err = err
			break
		}
		if action == "buildrundir" {
			cmd = append(findExecCmd(), filepath.Join(t.tempDir, "a.exe"))
			out, err := runcmd(cmd...)
			if err != nil {
				t.err = err
				break
			}
			t.checkExpectedOutput(out)
		}

	case "buildrun":
		if !validForGLevel(Build) {
			return
		}

		// Build an executable from Go file, then run it, verify its output.
		// Useful for timeout tests where failure mode is infinite loop.
		// TODO: not supported on NaCl
		cmd := []string{goTool(), "build", t.goGcflags(), "-o", "a.exe"}
		if *linkshared {
			cmd = append(cmd, "-linkshared")
		}
		longdirgofile := filepath.Join(filepath.Join(cwd, t.dir), t.gofile)
		cmd = append(cmd, flags...)
		cmd = append(cmd, longdirgofile)
		_, err := runcmd(cmd...)
		if err != nil {
			t.err = err
			return
		}
		cmd = []string{"./a.exe"}
		out, err := runcmd(append(cmd, args...)...)
		if err != nil {
			t.err = err
			return
		}

		t.checkExpectedOutput(out)

	case "run":
		if !validForGLevel(Run) {
			return
		}

		// Run Go file if no special go command flags are provided;
		// otherwise build an executable and run it.
		// Verify the output.
		runInDir = ""
		var out []byte
		var err error
		if len(flags)+len(args) == 0 && t.goGcflagsIsEmpty() && !*linkshared && goarch == runtime.GOARCH && goos == runtime.GOOS {
			// If we're not using special go command flags,
			// skip all the go command machinery.
			// This avoids any time the go command would
			// spend checking whether, for example, the installed
			// package runtime is up to date.
			// Because we run lots of trivial test programs,
			// the time adds up.
			pkg := filepath.Join(t.tempDir, "pkg.a")
			if _, err := runcmd(goTool(), "tool", "compile", "-o", pkg, t.goFileName()); err != nil {
				t.err = err
				return
			}
			exe := filepath.Join(t.tempDir, "test.exe")
			cmd := []string{goTool(), "tool", "link", "-s", "-w"}
			cmd = append(cmd, "-o", exe, pkg)
			if _, err := runcmd(cmd...); err != nil {
				t.err = err
				return
			}
			out, err = runcmd(append([]string{exe}, args...)...)
		} else {
			cmd := []string{goTool(), "run", t.goGcflags()}
			if *linkshared {
				cmd = append(cmd, "-linkshared")
			}
			cmd = append(cmd, flags...)
			cmd = append(cmd, t.goFileName())
			out, err = runcmd(append(cmd, args...)...)
		}
		if err != nil {
			t.err = err
			return
		}
		t.checkExpectedOutput(out)

	case "runoutput":
		if !validForGLevel(Run) {
			return
		}

		// Run Go file and write its output into temporary Go file.
		// Run generated Go file and verify its output.
		rungatec <- true
		defer func() {
			<-rungatec
		}()
		runInDir = ""
		cmd := []string{goTool(), "run", t.goGcflags()}
		if *linkshared {
			cmd = append(cmd, "-linkshared")
		}
		cmd = append(cmd, t.goFileName())
		out, err := runcmd(append(cmd, args...)...)
		if err != nil {
			t.err = err
			return
		}
		tfile := filepath.Join(t.tempDir, "tmp__.go")
		if err := ioutil.WriteFile(tfile, out, 0666); err != nil {
			t.err = fmt.Errorf("write tempfile:%s", err)
			return
		}
		cmd = []string{goTool(), "run", t.goGcflags()}
		if *linkshared {
			cmd = append(cmd, "-linkshared")
		}
		cmd = append(cmd, tfile)
		out, err = runcmd(cmd...)
		if err != nil {
			t.err = err
			return
		}
		t.checkExpectedOutput(out)

	case "errorcheckoutput":
		if !validForGLevel(Compile) {
			return
		}

		// Run Go file and write its output into temporary Go file.
		// Compile and errorCheck generated Go file.
		runInDir = ""
		cmd := []string{goTool(), "run", t.goGcflags()}
		if *linkshared {
			cmd = append(cmd, "-linkshared")
		}
		cmd = append(cmd, t.goFileName())
		out, err := runcmd(append(cmd, args...)...)
		if err != nil {
			t.err = err
			return
		}
		tfile := filepath.Join(t.tempDir, "tmp__.go")
		err = ioutil.WriteFile(tfile, out, 0666)
		if err != nil {
			t.err = fmt.Errorf("write tempfile:%s", err)
			return
		}
		cmdline := []string{goTool(), "tool", "compile", "-d=panic", "-e", "-o", "a.o"}
		cmdline = append(cmdline, flags...)
		cmdline = append(cmdline, tfile)
		out, err = runcmd(cmdline...)
		if wantError {
			if err == nil {
				t.err = fmt.Errorf("compilation succeeded unexpectedly\n%s", out)
				return
			}
		} else {
			if err != nil {
				t.err = err
				return
			}
		}
		t.err = t.errorCheck(string(out), false, tfile, "tmp__.go")
		return
	}
}

var execCmd []string

func findExecCmd() []string {
	if execCmd != nil {
		return execCmd
	}
	execCmd = []string{} // avoid work the second time
	if goos == runtime.GOOS && goarch == runtime.GOARCH {
		return execCmd
	}
	path, err := exec.LookPath(fmt.Sprintf("go_%s_%s_exec", goos, goarch))
	if err == nil {
		execCmd = []string{path}
	}
	return execCmd
}

func (t *test) String() string {
	return filepath.Join(t.dir, t.gofile)
}

func (t *test) makeTempDir() {
	var err error
	t.tempDir, err = ioutil.TempDir("", "")
	if err != nil {
		log.Fatal(err)
	}
	if *keep {
		log.Printf("Temporary directory is %s", t.tempDir)
	}
}

// checkExpectedOutput compares the output from compiling and/or running with the contents
// of the corresponding reference output file, if any (replace ".go" with ".out").
// If they don't match, fail with an informative message.
func (t *test) checkExpectedOutput(gotBytes []byte) {
	got := string(gotBytes)
	filename := filepath.Join(t.dir, t.gofile)
	filename = filename[:len(filename)-len(".go")]
	filename += ".out"
	b, err := ioutil.ReadFile(filename)
	// File is allowed to be missing (err != nil) in which case output should be empty.
	got = strings.Replace(got, "\r\n", "\n", -1)
	if got != string(b) {
		if err == nil {
			t.err = fmt.Errorf("output does not match expected in %s. Instead saw\n%s", filename, got)
		} else {
			t.err = fmt.Errorf("output should be empty when (optional) expected-output file %s is not present. Instead saw\n%s", filename, got)
		}
	}
}

func splitOutput(out string, wantAuto bool) []string {
	// gc error messages continue onto additional lines with leading tabs.
	// Split the output at the beginning of each line that doesn't begin with a tab.
	// <autogenerated> lines are impossible to match so those are filtered out.
	var res []string
	for _, line := range strings.Split(out, "\n") {
		if strings.HasSuffix(line, "\r") { // remove '\r', output by compiler on windows
			line = line[:len(line)-1]
		}
		if strings.HasPrefix(line, "\t") {
			res[len(res)-1] += "\n" + line
		} else if strings.HasPrefix(line, "go tool") || strings.HasPrefix(line, "#") || !wantAuto && strings.HasPrefix(line, "<autogenerated>") {
			continue
		} else if strings.TrimSpace(line) != "" {
			res = append(res, line)
		}
	}
	return res
}

// errorCheck matches errors in outStr against comments in source files.
// For each line of the source files which should generate an error,
// there should be a comment of the form // ERROR "regexp".
// If outStr has an error for a line which has no such comment,
// this function will report an error.
// Likewise if outStr does not have an error for a line which has a comment,
// or if the error message does not match the <regexp>.
// The <regexp> syntax is Perl but it's best to stick to egrep.
//
// Sources files are supplied as fullshort slice.
// It consists of pairs: full path to source file and its base name.
func (t *test) errorCheck(outStr string, wantAuto bool, fullshort ...string) (err error) {
	defer func() {
		if *verbose && err != nil {
			log.Printf("%s gc output:\n%s", t, outStr)
		}
	}()
	var errs []error
	out := splitOutput(outStr, wantAuto)

	// Cut directory name.
	for i := range out {
		for j := 0; j < len(fullshort); j += 2 {
			full, short := fullshort[j], fullshort[j+1]
			out[i] = strings.Replace(out[i], full, short, -1)
		}
	}

	var want []wantedError
	for j := 0; j < len(fullshort); j += 2 {
		full, short := fullshort[j], fullshort[j+1]
		want = append(want, t.wantedErrors(full, short)...)
	}

	for _, we := range want {
		var errmsgs []string
		if we.auto {
			errmsgs, out = partitionStrings("<autogenerated>", out)
		} else {
			errmsgs, out = partitionStrings(we.prefix, out)
		}
		if len(errmsgs) == 0 {
			errs = append(errs, fmt.Errorf("%s:%d: missing error %q", we.file, we.lineNum, we.reStr))
			continue
		}
		matched := false
		n := len(out)
		for _, errmsg := range errmsgs {
			// Assume errmsg says "file:line: foo".
			// Cut leading "file:line: " to avoid accidental matching of file name instead of message.
			text := errmsg
			if i := strings.Index(text, " "); i >= 0 {
				text = text[i+1:]
			}
			if we.re.MatchString(text) {
				matched = true
			} else {
				out = append(out, errmsg)
			}
		}
		if !matched {
			errs = append(errs, fmt.Errorf("%s:%d: no match for %#q in:\n\t%s", we.file, we.lineNum, we.reStr, strings.Join(out[n:], "\n\t")))
			continue
		}
	}

	if len(out) > 0 {
		errs = append(errs, fmt.Errorf("Unmatched Errors:"))
		for _, errLine := range out {
			errs = append(errs, fmt.Errorf("%s", errLine))
		}
	}

	if len(errs) == 0 {
		return nil
	}
	if len(errs) == 1 {
		return errs[0]
	}
	var buf bytes.Buffer
	fmt.Fprintf(&buf, "\n")
	for _, err := range errs {
		fmt.Fprintf(&buf, "%s\n", err.Error())
	}
	return errors.New(buf.String())
}

func (t *test) updateErrors(out, file string) {
	base := path.Base(file)
	// Read in source file.
	src, err := ioutil.ReadFile(file)
	if err != nil {
		fmt.Fprintln(os.Stderr, err)
		return
	}
	lines := strings.Split(string(src), "\n")
	// Remove old errors.
	for i, ln := range lines {
		pos := strings.Index(ln, " // ERROR ")
		if pos >= 0 {
			lines[i] = ln[:pos]
		}
	}
	// Parse new errors.
	errors := make(map[int]map[string]bool)
	tmpRe := regexp.MustCompile(`autotmp_[0-9]+`)
	for _, errStr := range splitOutput(out, false) {
		colon1 := strings.Index(errStr, ":")
		if colon1 < 0 || errStr[:colon1] != file {
			continue
		}
		colon2 := strings.Index(errStr[colon1+1:], ":")
		if colon2 < 0 {
			continue
		}
		colon2 += colon1 + 1
		line, err := strconv.Atoi(errStr[colon1+1 : colon2])
		line--
		if err != nil || line < 0 || line >= len(lines) {
			continue
		}
		msg := errStr[colon2+2:]
		msg = strings.Replace(msg, file, base, -1) // normalize file mentions in error itself
		msg = strings.TrimLeft(msg, " \t")
		for _, r := range []string{`\`, `*`, `+`, `?`, `[`, `]`, `(`, `)`} {
			msg = strings.Replace(msg, r, `\`+r, -1)
		}
		msg = strings.Replace(msg, `"`, `.`, -1)
		msg = tmpRe.ReplaceAllLiteralString(msg, `autotmp_[0-9]+`)
		if errors[line] == nil {
			errors[line] = make(map[string]bool)
		}
		errors[line][msg] = true
	}
	// Add new errors.
	for line, errs := range errors {
		var sorted []string
		for e := range errs {
			sorted = append(sorted, e)
		}
		sort.Strings(sorted)
		lines[line] += " // ERROR"
		for _, e := range sorted {
			lines[line] += fmt.Sprintf(` "%s$"`, e)
		}
	}
	// Write new file.
	err = ioutil.WriteFile(file, []byte(strings.Join(lines, "\n")), 0640)
	if err != nil {
		fmt.Fprintln(os.Stderr, err)
		return
	}
	// Polish.
	exec.Command(goTool(), "fmt", file).CombinedOutput()
}

// matchPrefix reports whether s is of the form ^(.*/)?prefix(:|[),
// That is, it needs the file name prefix followed by a : or a [,
// and possibly preceded by a directory name.
func matchPrefix(s, prefix string) bool {
	i := strings.Index(s, ":")
	if i < 0 {
		return false
	}
	j := strings.LastIndex(s[:i], "/")
	s = s[j+1:]
	if len(s) <= len(prefix) || s[:len(prefix)] != prefix {
		return false
	}
	switch s[len(prefix)] {
	case '[', ':':
		return true
	}
	return false
}

func partitionStrings(prefix string, strs []string) (matched, unmatched []string) {
	for _, s := range strs {
		if matchPrefix(s, prefix) {
			matched = append(matched, s)
		} else {
			unmatched = append(unmatched, s)
		}
	}
	return
}

type wantedError struct {
	reStr   string
	re      *regexp.Regexp
	lineNum int
	auto    bool // match <autogenerated> line
	file    string
	prefix  string
}

var (
	errRx       = regexp.MustCompile(`// (?:GC_)?ERROR (.*)`)
	errAutoRx   = regexp.MustCompile(`// (?:GC_)?ERRORAUTO (.*)`)
	errQuotesRx = regexp.MustCompile(`"([^"]*)"`)
	lineRx      = regexp.MustCompile(`LINE(([+-])([0-9]+))?`)
)

func (t *test) wantedErrors(file, short string) (errs []wantedError) {
	cache := make(map[string]*regexp.Regexp)

	src, _ := ioutil.ReadFile(file)
	for i, line := range strings.Split(string(src), "\n") {
		lineNum := i + 1
		if strings.Contains(line, "////") {
			// double comment disables ERROR
			continue
		}
		var auto bool
		m := errAutoRx.FindStringSubmatch(line)
		if m != nil {
			auto = true
		} else {
			m = errRx.FindStringSubmatch(line)
		}
		if m == nil {
			continue
		}
		all := m[1]
		mm := errQuotesRx.FindAllStringSubmatch(all, -1)
		if mm == nil {
			log.Fatalf("%s:%d: invalid errchk line: %s", t.goFileName(), lineNum, line)
		}
		for _, m := range mm {
			rx := lineRx.ReplaceAllStringFunc(m[1], func(m string) string {
				n := lineNum
				if strings.HasPrefix(m, "LINE+") {
					delta, _ := strconv.Atoi(m[5:])
					n += delta
				} else if strings.HasPrefix(m, "LINE-") {
					delta, _ := strconv.Atoi(m[5:])
					n -= delta
				}
				return fmt.Sprintf("%s:%d", short, n)
			})
			re := cache[rx]
			if re == nil {
				var err error
				re, err = regexp.Compile(rx)
				if err != nil {
					log.Fatalf("%s:%d: invalid regexp \"%s\" in ERROR line: %v", t.goFileName(), lineNum, rx, err)
				}
				cache[rx] = re
			}
			prefix := fmt.Sprintf("%s:%d", short, lineNum)
			errs = append(errs, wantedError{
				reStr:   rx,
				re:      re,
				prefix:  prefix,
				auto:    auto,
				lineNum: lineNum,
				file:    short,
			})
		}
	}

	return
}

const (
	// Regexp to match a single opcode check: optionally begin with "-" (to indicate
	// a negative check), followed by a string literal enclosed in "" or ``. For "",
	// backslashes must be handled.
	reMatchCheck = `-?(?:\x60[^\x60]*\x60|"(?:[^"\\]|\\.)*")`
)

var (
	// Regexp to split a line in code and comment, trimming spaces
	rxAsmComment = regexp.MustCompile(`^\s*(.*?)\s*(?://\s*(.+)\s*)?$`)

	// Regexp to extract an architecture check: architecture name (or triplet),
	// followed by semi-colon, followed by a comma-separated list of opcode checks.
	// Extraneous spaces are ignored.
	rxAsmPlatform = regexp.MustCompile(`(\w+)(/\w+)?(/\w*)?\s*:\s*(` + reMatchCheck + `(?:\s*,\s*` + reMatchCheck + `)*)`)

	// Regexp to extract a single opcoded check
	rxAsmCheck = regexp.MustCompile(reMatchCheck)

	// List of all architecture variants. Key is the GOARCH architecture,
	// value[0] is the variant-changing environment variable, and values[1:]
	// are the supported variants.
	archVariants = map[string][]string{
		"386":     {"GO386", "sse2", "softfloat"},
		"amd64":   {},
		"arm":     {"GOARM", "5", "6", "7"},
		"arm64":   {},
		"mips":    {"GOMIPS", "hardfloat", "softfloat"},
		"mips64":  {"GOMIPS64", "hardfloat", "softfloat"},
		"ppc64":   {"GOPPC64", "power8", "power9"},
		"ppc64le": {"GOPPC64", "power8", "power9"},
		"s390x":   {},
		"wasm":    {},
	}
)

// wantedAsmOpcode is a single asmcheck check
type wantedAsmOpcode struct {
	fileline string         // original source file/line (eg: "/path/foo.go:45")
	line     int            // original source line
	opcode   *regexp.Regexp // opcode check to be performed on assembly output
	negative bool           // true if the check is supposed to fail rather than pass
	found    bool           // true if the opcode check matched at least one in the output
}

// A build environment triplet separated by slashes (eg: linux/386/sse2).
// The third field can be empty if the arch does not support variants (eg: "plan9/amd64/")
type buildEnv string

// Environ returns the environment it represents in cmd.Environ() "key=val" format
// For instance, "linux/386/sse2".Environ() returns {"GOOS=linux", "GOARCH=386", "GO386=sse2"}
func (b buildEnv) Environ() []string {
	fields := strings.Split(string(b), "/")
	if len(fields) != 3 {
		panic("invalid buildEnv string: " + string(b))
	}
	env := []string{"GOOS=" + fields[0], "GOARCH=" + fields[1]}
	if fields[2] != "" {
		env = append(env, archVariants[fields[1]][0]+"="+fields[2])
	}
	return env
}

// asmChecks represents all the asmcheck checks present in a test file
// The outer map key is the build triplet in which the checks must be performed.
// The inner map key represent the source file line ("filename.go:1234") at which the
// checks must be performed.
type asmChecks map[buildEnv]map[string][]wantedAsmOpcode

// Envs returns all the buildEnv in which at least one check is present
func (a asmChecks) Envs() []buildEnv {
	var envs []buildEnv
	for e := range a {
		envs = append(envs, e)
	}
	sort.Slice(envs, func(i, j int) bool {
		return string(envs[i]) < string(envs[j])
	})
	return envs
}

func (t *test) wantedAsmOpcodes(fn string) asmChecks {
	ops := make(asmChecks)

	comment := ""
	src, _ := ioutil.ReadFile(fn)
	for i, line := range strings.Split(string(src), "\n") {
		matches := rxAsmComment.FindStringSubmatch(line)
		code, cmt := matches[1], matches[2]

		// Keep comments pending in the comment variable until
		// we find a line that contains some code.
		comment += " " + cmt
		if code == "" {
			continue
		}

		// Parse and extract any architecture check from comments,
		// made by one architecture name and multiple checks.
		lnum := fn + ":" + strconv.Itoa(i+1)
		for _, ac := range rxAsmPlatform.FindAllStringSubmatch(comment, -1) {
			archspec, allchecks := ac[1:4], ac[4]

			var arch, subarch, os string
			switch {
			case archspec[2] != "": // 3 components: "linux/386/sse2"
				os, arch, subarch = archspec[0], archspec[1][1:], archspec[2][1:]
			case archspec[1] != "": // 2 components: "386/sse2"
				os, arch, subarch = "linux", archspec[0], archspec[1][1:]
			default: // 1 component: "386"
				os, arch, subarch = "linux", archspec[0], ""
				if arch == "wasm" {
					os = "js"
				}
			}

			if _, ok := archVariants[arch]; !ok {
				log.Fatalf("%s:%d: unsupported architecture: %v", t.goFileName(), i+1, arch)
			}

			// Create the build environments corresponding the above specifiers
			envs := make([]buildEnv, 0, 4)
			if subarch != "" {
				envs = append(envs, buildEnv(os+"/"+arch+"/"+subarch))
			} else {
				subarchs := archVariants[arch]
				if len(subarchs) == 0 {
					envs = append(envs, buildEnv(os+"/"+arch+"/"))
				} else {
					for _, sa := range archVariants[arch][1:] {
						envs = append(envs, buildEnv(os+"/"+arch+"/"+sa))
					}
				}
			}

			for _, m := range rxAsmCheck.FindAllString(allchecks, -1) {
				negative := false
				if m[0] == '-' {
					negative = true
					m = m[1:]
				}

				rxsrc, err := strconv.Unquote(m)
				if err != nil {
					log.Fatalf("%s:%d: error unquoting string: %v", t.goFileName(), i+1, err)
				}

				// Compile the checks as regular expressions. Notice that we
				// consider checks as matching from the beginning of the actual
				// assembler source (that is, what is left on each line of the
				// compile -S output after we strip file/line info) to avoid
				// trivial bugs such as "ADD" matching "FADD". This
				// doesn't remove genericity: it's still possible to write
				// something like "F?ADD", but we make common cases simpler
				// to get right.
				oprx, err := regexp.Compile("^" + rxsrc)
				if err != nil {
					log.Fatalf("%s:%d: %v", t.goFileName(), i+1, err)
				}

				for _, env := range envs {
					if ops[env] == nil {
						ops[env] = make(map[string][]wantedAsmOpcode)
					}
					ops[env][lnum] = append(ops[env][lnum], wantedAsmOpcode{
						negative: negative,
						fileline: lnum,
						line:     i + 1,
						opcode:   oprx,
					})
				}
			}
		}
		comment = ""
	}

	return ops
}

func (t *test) asmCheck(outStr string, fn string, env buildEnv, fullops map[string][]wantedAsmOpcode) (err error) {
	// The assembly output contains the concatenated dump of multiple functions.
	// the first line of each function begins at column 0, while the rest is
	// indented by a tabulation. These data structures help us index the
	// output by function.
	functionMarkers := make([]int, 1)
	lineFuncMap := make(map[string]int)

	lines := strings.Split(outStr, "\n")
	rxLine := regexp.MustCompile(fmt.Sprintf(`\((%s:\d+)\)\s+(.*)`, regexp.QuoteMeta(fn)))

	for nl, line := range lines {
		// Check if this line begins a function
		if len(line) > 0 && line[0] != '\t' {
			functionMarkers = append(functionMarkers, nl)
		}

		// Search if this line contains a assembly opcode (which is prefixed by the
		// original source file/line in parenthesis)
		matches := rxLine.FindStringSubmatch(line)
		if len(matches) == 0 {
			continue
		}
		srcFileLine, asm := matches[1], matches[2]

		// Associate the original file/line information to the current
		// function in the output; it will be useful to dump it in case
		// of error.
		lineFuncMap[srcFileLine] = len(functionMarkers) - 1

		// If there are opcode checks associated to this source file/line,
		// run the checks.
		if ops, found := fullops[srcFileLine]; found {
			for i := range ops {
				if !ops[i].found && ops[i].opcode.FindString(asm) != "" {
					ops[i].found = true
				}
			}
		}
	}
	functionMarkers = append(functionMarkers, len(lines))

	var failed []wantedAsmOpcode
	for _, ops := range fullops {
		for _, o := range ops {
			// There's a failure if a negative match was found,
			// or a positive match was not found.
			if o.negative == o.found {
				failed = append(failed, o)
			}
		}
	}
	if len(failed) == 0 {
		return
	}

	// At least one asmcheck failed; report them
	sort.Slice(failed, func(i, j int) bool {
		return failed[i].line < failed[j].line
	})

	lastFunction := -1
	var errbuf bytes.Buffer
	fmt.Fprintln(&errbuf)
	for _, o := range failed {
		// Dump the function in which this opcode check was supposed to
		// pass but failed.
		funcIdx := lineFuncMap[o.fileline]
		if funcIdx != 0 && funcIdx != lastFunction {
			funcLines := lines[functionMarkers[funcIdx]:functionMarkers[funcIdx+1]]
			log.Println(strings.Join(funcLines, "\n"))
			lastFunction = funcIdx // avoid printing same function twice
		}

		if o.negative {
			fmt.Fprintf(&errbuf, "%s:%d: %s: wrong opcode found: %q\n", t.goFileName(), o.line, env, o.opcode.String())
		} else {
			fmt.Fprintf(&errbuf, "%s:%d: %s: opcode not found: %q\n", t.goFileName(), o.line, env, o.opcode.String())
		}
	}
	err = errors.New(errbuf.String())
	return
}

// defaultRunOutputLimit returns the number of runoutput tests that
// can be executed in parallel.
func defaultRunOutputLimit() int {
	const maxArmCPU = 2

	cpu := runtime.NumCPU()
	if runtime.GOARCH == "arm" && cpu > maxArmCPU {
		cpu = maxArmCPU
	}
	return cpu
}

// checkShouldTest runs sanity checks on the shouldTest function.
func checkShouldTest() {
	assert := func(ok bool, _ string) {
		if !ok {
			panic("fail")
		}
	}
	assertNot := func(ok bool, _ string) { assert(!ok, "") }

	// Simple tests.
	assert(shouldTest("// +build linux", "linux", "arm"))
	assert(shouldTest("// +build !windows", "linux", "arm"))
	assertNot(shouldTest("// +build !windows", "windows", "amd64"))

	// A file with no build tags will always be tested.
	assert(shouldTest("// This is a test.", "os", "arch"))

	// Build tags separated by a space are OR-ed together.
	assertNot(shouldTest("// +build arm 386", "linux", "amd64"))

	// Build tags separated by a comma are AND-ed together.
	assertNot(shouldTest("// +build !windows,!plan9", "windows", "amd64"))
	assertNot(shouldTest("// +build !windows,!plan9", "plan9", "386"))

	// Build tags on multiple lines are AND-ed together.
	assert(shouldTest("// +build !windows\n// +build amd64", "linux", "amd64"))
	assertNot(shouldTest("// +build !windows\n// +build amd64", "windows", "amd64"))

	// Test that (!a OR !b) matches anything.
	assert(shouldTest("// +build !windows !plan9", "windows", "amd64"))
}

func getenv(key, def string) string {
	value := os.Getenv(key)
	if value != "" {
		return value
	}
	return def
}

// overlayDir makes a minimal-overhead copy of srcRoot in which new files may be added.
func overlayDir(dstRoot, srcRoot string) error {
	dstRoot = filepath.Clean(dstRoot)
	if err := os.MkdirAll(dstRoot, 0777); err != nil {
		return err
	}

	srcRoot, err := filepath.Abs(srcRoot)
	if err != nil {
		return err
	}

	return filepath.WalkDir(srcRoot, func(srcPath string, d fs.DirEntry, err error) error {
		if err != nil || srcPath == srcRoot {
			return err
		}

		suffix := strings.TrimPrefix(srcPath, srcRoot)
		for len(suffix) > 0 && suffix[0] == filepath.Separator {
			suffix = suffix[1:]
		}
		dstPath := filepath.Join(dstRoot, suffix)

		var info fs.FileInfo
		if d.Type()&os.ModeSymlink != 0 {
			info, err = os.Stat(srcPath)
		} else {
			info, err = d.Info()
		}
		if err != nil {
			return err
		}
		perm := info.Mode() & os.ModePerm

		// Always copy directories (don't symlink them).
		// If we add a file in the overlay, we don't want to add it in the original.
		if info.IsDir() {
			return os.MkdirAll(dstPath, perm|0200)
		}

		// If the OS supports symlinks, use them instead of copying bytes.
		if err := os.Symlink(srcPath, dstPath); err == nil {
			return nil
		}

		// Otherwise, copy the bytes.
		src, err := os.Open(srcPath)
		if err != nil {
			return err
		}
		defer src.Close()

		dst, err := os.OpenFile(dstPath, os.O_WRONLY|os.O_CREATE|os.O_EXCL, perm)
		if err != nil {
			return err
		}

		_, err = io.Copy(dst, src)
		if closeErr := dst.Close(); err == nil {
			err = closeErr
		}
		return err
	})
}

// The following is temporary scaffolding to get types2 typechecker
// up and running against the existing test cases. The explicitly
// listed files don't pass yet, usually because the error messages
// are slightly different (this list is not complete). Any errorcheck
// tests that require output from analysis phases past initial type-
// checking are also excluded since these phases are not running yet.
// We can get rid of this code once types2 is fully plugged in.

// List of files that the compiler cannot errorcheck with the new typechecker (compiler -G option).
// Temporary scaffolding until we pass all the tests at which point this map can be removed.
var excludedFiles = map[string]bool{
	"directive.go":    true, // misplaced compiler directive checks
	"float_lit3.go":   true, // types2 reports extra errors
	"import1.go":      true, // types2 reports extra errors
	"import6.go":      true, // issue #43109
	"initializerr.go": true, // types2 reports extra errors
	"linkname2.go":    true, // error reported by noder (not running for types2 errorcheck test)
	"notinheap.go":    true, // types2 doesn't report errors about conversions that are invalid due to //go:notinheap
	"printbig.go":     true, // large untyped int passed to print (32-bit)
	"shift1.go":       true, // issue #42989
	"typecheck.go":    true, // invalid function is not causing errors when called
	"writebarrier.go": true, // correct diagnostics, but different lines (probably irgen's fault)

	"interface/private.go": true, // types2 phrases errors differently (doesn't use non-spec "private" term)

	"fixedbugs/bug114.go":    true, // large untyped int passed to println (32-bit)
	"fixedbugs/bug176.go":    true, // types2 reports all errors (pref: types2)
	"fixedbugs/bug195.go":    true, // types2 reports slightly different (but correct) bugs
	"fixedbugs/bug228.go":    true, // types2 doesn't run when there are syntax errors
	"fixedbugs/bug231.go":    true, // types2 bug? (same error reported twice)
	"fixedbugs/bug255.go":    true, // types2 reports extra errors
	"fixedbugs/bug374.go":    true, // types2 reports extra errors
	"fixedbugs/bug385_32.go": true, // types2 doesn't produce missing error "type .* too large" (32-bit specific)
	"fixedbugs/bug388.go":    true, // types2 not run due to syntax errors
	"fixedbugs/bug412.go":    true, // types2 produces a follow-on error

	"fixedbugs/issue10700.go":  true, // types2 reports ok hint, but does not match regexp
	"fixedbugs/issue11590.go":  true, // types2 doesn't report a follow-on error (pref: types2)
	"fixedbugs/issue11610.go":  true, // types2 not run after syntax errors
	"fixedbugs/issue11614.go":  true, // types2 reports an extra error
	"fixedbugs/issue14520.go":  true, // missing import path error by types2
	"fixedbugs/issue16133.go":  true, // types2 doesn't use package path for qualified identifiers when package name is ambiguous
	"fixedbugs/issue16428.go":  true, // types2 reports two instead of one error
	"fixedbugs/issue17038.go":  true, // types2 doesn't report a follow-on error (pref: types2)
	"fixedbugs/issue17270.go":  true, // ICE in irgen
	"fixedbugs/issue17645.go":  true, // multiple errors on same line
	"fixedbugs/issue18331.go":  true, // missing error about misuse of //go:noescape (irgen needs code from noder)
	"fixedbugs/issue18419.go":  true, // types2 reports
	"fixedbugs/issue19012.go":  true, // multiple errors on same line
	"fixedbugs/issue20174.go":  true, // ICE due to width not calculated (probably irgen's fault)
	"fixedbugs/issue20233.go":  true, // types2 reports two instead of one error (pref: compiler)
	"fixedbugs/issue20245.go":  true, // types2 reports two instead of one error (pref: compiler)
	"fixedbugs/issue20250.go":  true, // correct diagnostics, but different lines (probably irgen's fault)
	"fixedbugs/issue21979.go":  true, // types2 doesn't report a follow-on error (pref: types2)
	"fixedbugs/issue23305.go":  true, // large untyped int passed to println (32-bit)
	"fixedbugs/issue23732.go":  true, // types2 reports different (but ok) line numbers
	"fixedbugs/issue25958.go":  true, // types2 doesn't report a follow-on error (pref: types2)
	"fixedbugs/issue28079b.go": true, // types2 reports follow-on errors
	"fixedbugs/issue28268.go":  true, // types2 reports follow-on errors
	"fixedbugs/issue31053.go":  true, // types2 reports "unknown field" instead of "cannot refer to unexported field"
	"fixedbugs/issue33460.go":  true, // types2 reports alternative positions in separate error
	"fixedbugs/issue42058a.go": true, // types2 doesn't report "channel element type too large"
	"fixedbugs/issue42058b.go": true, // types2 doesn't report "channel element type too large"
	"fixedbugs/issue46725.go":  true, // fix applied to typecheck needs to be ported to irgen/transform
	"fixedbugs/issue4232.go":   true, // types2 reports (correct) extra errors
	"fixedbugs/issue4452.go":   true, // types2 reports (correct) extra errors
	"fixedbugs/issue4510.go":   true, // types2 reports different (but ok) line numbers
	"fixedbugs/issue5609.go":   true, // types2 needs a better error message
	"fixedbugs/issue7525b.go":  true, // types2 reports init cycle error on different line - ok otherwise
	"fixedbugs/issue7525c.go":  true, // types2 reports init cycle error on different line - ok otherwise
	"fixedbugs/issue7525d.go":  true, // types2 reports init cycle error on different line - ok otherwise
	"fixedbugs/issue7525e.go":  true, // types2 reports init cycle error on different line - ok otherwise
<<<<<<< HEAD
	"fixedbugs/issue7525.go":   true, // types2 reports init cycle error on different line - ok otherwise
	"fixedbugs/issue9691.go":   true, // "cannot assign to int(.autotmp_4)" (probably irgen's fault)

	// tests that rely on -m diagnostics, which currently differ with -G=3
	//
	// TODO(mdempsky): Triage, though most of the issues seem to fall into:
	// - Anonymous result parameters given different names (e.g., ~r0 vs ~r1)
	// - Some escape analysis diagnostics being printed without position information
	// - Some expressions printed differently (e.g., "int(100)" instead
	//   of "100" or "&composite literal" instead of "&[4]int{...}").
	"closure3.go":             true,
	"escape2.go":              true,
	"escape2n.go":             true,
	"escape4.go":              true,
	"escape_calls.go":         true,
	"escape_field.go":         true,
	"escape_iface.go":         true,
	"escape_indir.go":         true,
	"escape_level.go":         true,
	"escape_map.go":           true,
	"escape_param.go":         true,
	"escape_slice.go":         true,
	"escape_struct_param1.go": true,
	"escape_struct_param2.go": true,
	"fixedbugs/issue12006.go": true,
	"fixedbugs/issue13799.go": true,
	"fixedbugs/issue21709.go": true,
	"fixedbugs/issue31573.go": true,
	"fixedbugs/issue37837.go": true,
	"fixedbugs/issue39292.go": true,
	"fixedbugs/issue7921.go":  true,
	"inline.go":               true,
}

// splitQuoted splits the string s around each instance of one or more consecutive
// white space characters while taking into account quotes and escaping, and
// returns an array of substrings of s or an empty list if s contains only white space.
// Single quotes and double quotes are recognized to prevent splitting within the
// quoted region, and are removed from the resulting substrings. If a quote in s
// isn't closed err will be set and r will have the unclosed argument as the
// last element. The backslash is used for escaping.
//
// For example, the following string:
//
//     a b:"c d" 'e''f'  "g\""
//
// Would be parsed as:
//
//     []string{"a", "b:c d", "ef", `g"`}
//
// [copied from src/go/build/build.go]
func splitQuoted(s string) (r []string, err error) {
	var args []string
	arg := make([]rune, len(s))
	escaped := false
	quoted := false
	quote := '\x00'
	i := 0
	for _, rune := range s {
		switch {
		case escaped:
			escaped = false
		case rune == '\\':
			escaped = true
			continue
		case quote != '\x00':
			if rune == quote {
				quote = '\x00'
				continue
			}
		case rune == '"' || rune == '\'':
			quoted = true
			quote = rune
			continue
		case unicode.IsSpace(rune):
			if quoted || i > 0 {
				quoted = false
				args = append(args, string(arg[:i]))
				i = 0
			}
			continue
		}
		arg[i] = rune
		i++
	}
	if quoted || i > 0 {
		args = append(args, string(arg[:i]))
	}
	if quote != 0 {
		err = errors.New("unclosed quote")
	} else if escaped {
		err = errors.New("unfinished escaping")
	}
	return args, err
=======
	"fixedbugs/issue46749.go":  true, // types2 reports can not convert error instead of type mismatched
>>>>>>> 785a8f67
}<|MERGE_RESOLUTION|>--- conflicted
+++ resolved
@@ -2088,8 +2088,8 @@
 	"fixedbugs/issue7525c.go":  true, // types2 reports init cycle error on different line - ok otherwise
 	"fixedbugs/issue7525d.go":  true, // types2 reports init cycle error on different line - ok otherwise
 	"fixedbugs/issue7525e.go":  true, // types2 reports init cycle error on different line - ok otherwise
-<<<<<<< HEAD
 	"fixedbugs/issue7525.go":   true, // types2 reports init cycle error on different line - ok otherwise
+	"fixedbugs/issue46749.go":  true, // types2 reports can not convert error instead of type mismatched
 	"fixedbugs/issue9691.go":   true, // "cannot assign to int(.autotmp_4)" (probably irgen's fault)
 
 	// tests that rely on -m diagnostics, which currently differ with -G=3
@@ -2183,7 +2183,4 @@
 		err = errors.New("unfinished escaping")
 	}
 	return args, err
-=======
-	"fixedbugs/issue46749.go":  true, // types2 reports can not convert error instead of type mismatched
->>>>>>> 785a8f67
 }