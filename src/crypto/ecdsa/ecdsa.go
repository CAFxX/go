--- conflicted
+++ resolved
@@ -227,7 +227,6 @@
 func Sign(rand io.Reader, priv *PrivateKey, hash []byte) (r, s *big.Int, err error) {
 	randutil.MaybeReadByte(rand)
 
-<<<<<<< HEAD
 	if boring.Enabled && rand == boring.RandReader {
 		b, err := boringPrivateKey(priv)
 		if err != nil {
@@ -237,16 +236,8 @@
 	}
 	boring.UnreachableExceptTests()
 
-	// Get min(log2(q) / 2, 256) bits of entropy from rand.
-	entropylen := (priv.Curve.Params().BitSize + 7) / 16
-	if entropylen > 32 {
-		entropylen = 32
-	}
-	entropy := make([]byte, entropylen)
-=======
 	// Get 256 bits of entropy from rand.
 	entropy := make([]byte, 32)
->>>>>>> 0a5ca242
 	_, err = io.ReadFull(rand, entropy)
 	if err != nil {
 		return
