--- conflicted
+++ resolved
@@ -119,12 +119,10 @@
 	// SizeSpecializedMalloc enables malloc implementations that are specialized per size class.
 	SizeSpecializedMalloc bool
 
-<<<<<<< HEAD
+	// GoroutineLeakProfile enables the collection of goroutine leak profiles.
+	GoroutineLeakProfile bool
+
 	// SIMD enables the simd package and the compiler's handling
 	// of SIMD intrinsics.
 	SIMD bool
-=======
-	// GoroutineLeakProfile enables the collection of goroutine leak profiles.
-	GoroutineLeakProfile bool
->>>>>>> adce7f19
 }