--- conflicted
+++ resolved
@@ -79,17 +79,10 @@
 	dwarf5Supported := (goos != "darwin" && goos != "ios" && goos != "aix")
 
 	baseline := goexperiment.Flags{
-<<<<<<< HEAD
 		RegabiWrappers:  regabiSupported,
 		RegabiArgs:      regabiSupported,
-		AliasTypeParams: true,
 		SIMD:            goarch == "amd64", // TODO remove this (default to false) when dev.simd is merged
 		Dwarf5:          dwarf5Supported,
-=======
-		RegabiWrappers: regabiSupported,
-		RegabiArgs:     regabiSupported,
-		Dwarf5:         dwarf5Supported,
->>>>>>> 924fe989
 	}
 
 	// Start with the statically enabled set of experiments.
