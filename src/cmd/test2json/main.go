--- conflicted
+++ resolved
@@ -86,81 +86,9 @@
 package main
 
 import (
-<<<<<<< HEAD
 	"cmd/internal/test2json"
 )
 
 func main() {
 	test2json.Main()
-=======
-	"flag"
-	"fmt"
-	"io"
-	"os"
-	"os/exec"
-	"os/signal"
-
-	"cmd/internal/test2json"
-)
-
-var (
-	flagP = flag.String("p", "", "report `pkg` as the package being tested in each event")
-	flagT = flag.Bool("t", false, "include timestamps in events")
-)
-
-func usage() {
-	fmt.Fprintf(os.Stderr, "usage: go tool test2json [-p pkg] [-t] [./pkg.test -test.v]\n")
-	os.Exit(2)
-}
-
-// ignoreSignals ignore the interrupt signals.
-func ignoreSignals() {
-	signal.Ignore(signalsToIgnore...)
-}
-
-func main() {
-	flag.Usage = usage
-	flag.Parse()
-
-	var mode test2json.Mode
-	if *flagT {
-		mode |= test2json.Timestamp
-	}
-	c := test2json.NewConverter(os.Stdout, *flagP, mode)
-	defer c.Close()
-
-	if flag.NArg() == 0 {
-		io.Copy(c, os.Stdin)
-	} else {
-		args := flag.Args()
-		cmd := exec.Command(args[0], args[1:]...)
-		w := &countWriter{0, c}
-		cmd.Stdout = w
-		cmd.Stderr = w
-		ignoreSignals()
-		err := cmd.Run()
-		if err != nil {
-			if w.n > 0 {
-				// Assume command printed why it failed.
-			} else {
-				fmt.Fprintf(c, "test2json: %v\n", err)
-			}
-		}
-		c.Exited(err)
-		if err != nil {
-			c.Close()
-			os.Exit(1)
-		}
-	}
-}
-
-type countWriter struct {
-	n int64
-	w io.Writer
-}
-
-func (w *countWriter) Write(b []byte) (int, error) {
-	w.n += int64(len(b))
-	return w.w.Write(b)
->>>>>>> 3a410941
 }