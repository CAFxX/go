// Copyright 2024 The Go Authors. All rights reserved.
// Use of this source code is governed by a BSD-style
// license that can be found in the LICENSE file.

package ssagen

import (
	"fmt"
	"internal/abi"
	"internal/buildcfg"

	"cmd/compile/internal/base"
	"cmd/compile/internal/ir"
	"cmd/compile/internal/ssa"
	"cmd/compile/internal/typecheck"
	"cmd/compile/internal/types"
	"cmd/internal/sys"
)

var intrinsics intrinsicBuilders

// An intrinsicBuilder converts a call node n into an ssa value that
// implements that call as an intrinsic. args is a list of arguments to the func.
type intrinsicBuilder func(s *state, n *ir.CallExpr, args []*ssa.Value) *ssa.Value

type intrinsicKey struct {
	arch *sys.Arch
	pkg  string
	fn   string
}

// intrinsicBuildConfig specifies the config to use for intrinsic building.
type intrinsicBuildConfig struct {
	instrumenting bool

	go386     string
	goamd64   int
	goarm     buildcfg.GoarmFeatures
	goarm64   buildcfg.Goarm64Features
	gomips    string
	gomips64  string
	goppc64   int
	goriscv64 int
}

type intrinsicBuilders map[intrinsicKey]intrinsicBuilder

// add adds the intrinsic builder b for pkg.fn for the given architecture.
func (ib intrinsicBuilders) add(arch *sys.Arch, pkg, fn string, b intrinsicBuilder) {
	if _, found := ib[intrinsicKey{arch, pkg, fn}]; found {
		panic(fmt.Sprintf("intrinsic already exists for %v.%v on %v", pkg, fn, arch.Name))
	}
	ib[intrinsicKey{arch, pkg, fn}] = b
}

// addForArchs adds the intrinsic builder b for pkg.fn for the given architectures.
func (ib intrinsicBuilders) addForArchs(pkg, fn string, b intrinsicBuilder, archs ...*sys.Arch) {
	for _, arch := range archs {
		ib.add(arch, pkg, fn, b)
	}
}

// addForFamilies does the same as addForArchs but operates on architecture families.
func (ib intrinsicBuilders) addForFamilies(pkg, fn string, b intrinsicBuilder, archFamilies ...sys.ArchFamily) {
	for _, arch := range sys.Archs {
		if arch.InFamily(archFamilies...) {
			intrinsics.add(arch, pkg, fn, b)
		}
	}
}

// alias aliases pkg.fn to targetPkg.targetFn for all architectures in archs
// for which targetPkg.targetFn already exists.
func (ib intrinsicBuilders) alias(pkg, fn, targetPkg, targetFn string, archs ...*sys.Arch) {
	// TODO(jsing): Consider making this work even if the alias is added
	// before the intrinsic.
	aliased := false
	for _, arch := range archs {
		if b := intrinsics.lookup(arch, targetPkg, targetFn); b != nil {
			intrinsics.add(arch, pkg, fn, b)
			aliased = true
		}
	}
	if !aliased {
		panic(fmt.Sprintf("attempted to alias undefined intrinsic: %s.%s", pkg, fn))
	}
}

// lookup looks up the intrinsic for a pkg.fn on the specified architecture.
func (ib intrinsicBuilders) lookup(arch *sys.Arch, pkg, fn string) intrinsicBuilder {
	return intrinsics[intrinsicKey{arch, pkg, fn}]
}

func initIntrinsics(cfg *intrinsicBuildConfig) {
	if cfg == nil {
		cfg = &intrinsicBuildConfig{
			instrumenting: base.Flag.Cfg.Instrumenting,
			go386:         buildcfg.GO386,
			goamd64:       buildcfg.GOAMD64,
			goarm:         buildcfg.GOARM,
			goarm64:       buildcfg.GOARM64,
			gomips:        buildcfg.GOMIPS,
			gomips64:      buildcfg.GOMIPS64,
			goppc64:       buildcfg.GOPPC64,
			goriscv64:     buildcfg.GORISCV64,
		}
	}
	intrinsics = intrinsicBuilders{}

	var p4 []*sys.Arch
	var p8 []*sys.Arch
	var lwatomics []*sys.Arch
	for _, a := range sys.Archs {
		if a.PtrSize == 4 {
			p4 = append(p4, a)
		} else {
			p8 = append(p8, a)
		}
		if a.Family != sys.PPC64 {
			lwatomics = append(lwatomics, a)
		}
	}
	all := sys.Archs[:]

	add := func(pkg, fn string, b intrinsicBuilder, archs ...*sys.Arch) {
		intrinsics.addForArchs(pkg, fn, b, archs...)
	}
	addF := func(pkg, fn string, b intrinsicBuilder, archFamilies ...sys.ArchFamily) {
		intrinsics.addForFamilies(pkg, fn, b, archFamilies...)
	}
	alias := func(pkg, fn, pkg2, fn2 string, archs ...*sys.Arch) {
		intrinsics.alias(pkg, fn, pkg2, fn2, archs...)
	}

	/******** runtime ********/
	if !cfg.instrumenting {
		add("runtime", "slicebytetostringtmp",
			func(s *state, n *ir.CallExpr, args []*ssa.Value) *ssa.Value {
				// Compiler frontend optimizations emit OBYTES2STRTMP nodes
				// for the backend instead of slicebytetostringtmp calls
				// when not instrumenting.
				return s.newValue2(ssa.OpStringMake, n.Type(), args[0], args[1])
			},
			all...)
	}
	addF("internal/runtime/math", "MulUintptr",
		func(s *state, n *ir.CallExpr, args []*ssa.Value) *ssa.Value {
			if s.config.PtrSize == 4 {
				return s.newValue2(ssa.OpMul32uover, types.NewTuple(types.Types[types.TUINT], types.Types[types.TUINT]), args[0], args[1])
			}
			return s.newValue2(ssa.OpMul64uover, types.NewTuple(types.Types[types.TUINT], types.Types[types.TUINT]), args[0], args[1])
		},
		sys.AMD64, sys.I386, sys.Loong64, sys.MIPS64, sys.PPC64, sys.RISCV64, sys.ARM64)
	add("runtime", "KeepAlive",
		func(s *state, n *ir.CallExpr, args []*ssa.Value) *ssa.Value {
			data := s.newValue1(ssa.OpIData, s.f.Config.Types.BytePtr, args[0])
			s.vars[memVar] = s.newValue2(ssa.OpKeepAlive, types.TypeMem, data, s.mem())
			return nil
		},
		all...)

	addF("runtime", "publicationBarrier",
		func(s *state, n *ir.CallExpr, args []*ssa.Value) *ssa.Value {
			s.vars[memVar] = s.newValue1(ssa.OpPubBarrier, types.TypeMem, s.mem())
			return nil
		},
		sys.ARM64, sys.Loong64, sys.MIPS, sys.MIPS64, sys.PPC64, sys.RISCV64)

	/******** internal/runtime/sys ********/
	add("internal/runtime/sys", "GetCallerPC",
		func(s *state, n *ir.CallExpr, args []*ssa.Value) *ssa.Value {
			return s.newValue0(ssa.OpGetCallerPC, s.f.Config.Types.Uintptr)
		},
		all...)

	add("internal/runtime/sys", "GetCallerSP",
		func(s *state, n *ir.CallExpr, args []*ssa.Value) *ssa.Value {
			return s.newValue1(ssa.OpGetCallerSP, s.f.Config.Types.Uintptr, s.mem())
		},
		all...)

	add("internal/runtime/sys", "GetClosurePtr",
		func(s *state, n *ir.CallExpr, args []*ssa.Value) *ssa.Value {
			return s.newValue0(ssa.OpGetClosurePtr, s.f.Config.Types.Uintptr)
		},
		all...)

	addF("internal/runtime/sys", "Bswap32",
		func(s *state, n *ir.CallExpr, args []*ssa.Value) *ssa.Value {
			return s.newValue1(ssa.OpBswap32, types.Types[types.TUINT32], args[0])
		},
		sys.AMD64, sys.I386, sys.ARM64, sys.ARM, sys.Loong64, sys.S390X)
	addF("internal/runtime/sys", "Bswap64",
		func(s *state, n *ir.CallExpr, args []*ssa.Value) *ssa.Value {
			return s.newValue1(ssa.OpBswap64, types.Types[types.TUINT64], args[0])
		},
		sys.AMD64, sys.I386, sys.ARM64, sys.ARM, sys.Loong64, sys.S390X)

	if cfg.goppc64 >= 10 {
		// Use only on Power10 as the new byte reverse instructions that Power10 provide
		// make it worthwhile as an intrinsic
		addF("internal/runtime/sys", "Bswap32",
			func(s *state, n *ir.CallExpr, args []*ssa.Value) *ssa.Value {
				return s.newValue1(ssa.OpBswap32, types.Types[types.TUINT32], args[0])
			},
			sys.PPC64)
		addF("internal/runtime/sys", "Bswap64",
			func(s *state, n *ir.CallExpr, args []*ssa.Value) *ssa.Value {
				return s.newValue1(ssa.OpBswap64, types.Types[types.TUINT64], args[0])
			},
			sys.PPC64)
	}

	if cfg.goriscv64 >= 22 {
		addF("internal/runtime/sys", "Bswap32",
			func(s *state, n *ir.CallExpr, args []*ssa.Value) *ssa.Value {
				return s.newValue1(ssa.OpBswap32, types.Types[types.TUINT32], args[0])
			},
			sys.RISCV64)
		addF("internal/runtime/sys", "Bswap64",
			func(s *state, n *ir.CallExpr, args []*ssa.Value) *ssa.Value {
				return s.newValue1(ssa.OpBswap64, types.Types[types.TUINT64], args[0])
			},
			sys.RISCV64)
	}

	/****** Prefetch ******/
	makePrefetchFunc := func(op ssa.Op) func(s *state, n *ir.CallExpr, args []*ssa.Value) *ssa.Value {
		return func(s *state, n *ir.CallExpr, args []*ssa.Value) *ssa.Value {
			s.vars[memVar] = s.newValue2(op, types.TypeMem, args[0], s.mem())
			return nil
		}
	}

	// Make Prefetch intrinsics for supported platforms
	// On the unsupported platforms stub function will be eliminated
	addF("internal/runtime/sys", "Prefetch", makePrefetchFunc(ssa.OpPrefetchCache),
		sys.AMD64, sys.ARM64, sys.Loong64, sys.PPC64)
	addF("internal/runtime/sys", "PrefetchStreamed", makePrefetchFunc(ssa.OpPrefetchCacheStreamed),
		sys.AMD64, sys.ARM64, sys.Loong64, sys.PPC64)

	/******** internal/runtime/atomic ********/
	type atomicOpEmitter func(s *state, n *ir.CallExpr, args []*ssa.Value, op ssa.Op, typ types.Kind, needReturn bool)

	addF("internal/runtime/atomic", "Load",
		func(s *state, n *ir.CallExpr, args []*ssa.Value) *ssa.Value {
			v := s.newValue2(ssa.OpAtomicLoad32, types.NewTuple(types.Types[types.TUINT32], types.TypeMem), args[0], s.mem())
			s.vars[memVar] = s.newValue1(ssa.OpSelect1, types.TypeMem, v)
			return s.newValue1(ssa.OpSelect0, types.Types[types.TUINT32], v)
		},
		sys.AMD64, sys.ARM64, sys.Loong64, sys.MIPS, sys.MIPS64, sys.PPC64, sys.RISCV64, sys.S390X)
	addF("internal/runtime/atomic", "Load8",
		func(s *state, n *ir.CallExpr, args []*ssa.Value) *ssa.Value {
			v := s.newValue2(ssa.OpAtomicLoad8, types.NewTuple(types.Types[types.TUINT8], types.TypeMem), args[0], s.mem())
			s.vars[memVar] = s.newValue1(ssa.OpSelect1, types.TypeMem, v)
			return s.newValue1(ssa.OpSelect0, types.Types[types.TUINT8], v)
		},
		sys.AMD64, sys.ARM64, sys.Loong64, sys.MIPS, sys.MIPS64, sys.PPC64, sys.RISCV64, sys.S390X)
	addF("internal/runtime/atomic", "Load64",
		func(s *state, n *ir.CallExpr, args []*ssa.Value) *ssa.Value {
			v := s.newValue2(ssa.OpAtomicLoad64, types.NewTuple(types.Types[types.TUINT64], types.TypeMem), args[0], s.mem())
			s.vars[memVar] = s.newValue1(ssa.OpSelect1, types.TypeMem, v)
			return s.newValue1(ssa.OpSelect0, types.Types[types.TUINT64], v)
		},
		sys.AMD64, sys.ARM64, sys.Loong64, sys.MIPS64, sys.PPC64, sys.RISCV64, sys.S390X)
	addF("internal/runtime/atomic", "LoadAcq",
		func(s *state, n *ir.CallExpr, args []*ssa.Value) *ssa.Value {
			v := s.newValue2(ssa.OpAtomicLoadAcq32, types.NewTuple(types.Types[types.TUINT32], types.TypeMem), args[0], s.mem())
			s.vars[memVar] = s.newValue1(ssa.OpSelect1, types.TypeMem, v)
			return s.newValue1(ssa.OpSelect0, types.Types[types.TUINT32], v)
		},
		sys.PPC64)
	addF("internal/runtime/atomic", "LoadAcq64",
		func(s *state, n *ir.CallExpr, args []*ssa.Value) *ssa.Value {
			v := s.newValue2(ssa.OpAtomicLoadAcq64, types.NewTuple(types.Types[types.TUINT64], types.TypeMem), args[0], s.mem())
			s.vars[memVar] = s.newValue1(ssa.OpSelect1, types.TypeMem, v)
			return s.newValue1(ssa.OpSelect0, types.Types[types.TUINT64], v)
		},
		sys.PPC64)
	addF("internal/runtime/atomic", "Loadp",
		func(s *state, n *ir.CallExpr, args []*ssa.Value) *ssa.Value {
			v := s.newValue2(ssa.OpAtomicLoadPtr, types.NewTuple(s.f.Config.Types.BytePtr, types.TypeMem), args[0], s.mem())
			s.vars[memVar] = s.newValue1(ssa.OpSelect1, types.TypeMem, v)
			return s.newValue1(ssa.OpSelect0, s.f.Config.Types.BytePtr, v)
		},
		sys.AMD64, sys.ARM64, sys.Loong64, sys.MIPS, sys.MIPS64, sys.PPC64, sys.RISCV64, sys.S390X)

	addF("internal/runtime/atomic", "Store",
		func(s *state, n *ir.CallExpr, args []*ssa.Value) *ssa.Value {
			s.vars[memVar] = s.newValue3(ssa.OpAtomicStore32, types.TypeMem, args[0], args[1], s.mem())
			return nil
		},
		sys.AMD64, sys.ARM64, sys.MIPS, sys.MIPS64, sys.PPC64, sys.RISCV64, sys.S390X)
	addF("internal/runtime/atomic", "Store8",
		func(s *state, n *ir.CallExpr, args []*ssa.Value) *ssa.Value {
			s.vars[memVar] = s.newValue3(ssa.OpAtomicStore8, types.TypeMem, args[0], args[1], s.mem())
			return nil
		},
		sys.AMD64, sys.ARM64, sys.MIPS, sys.MIPS64, sys.PPC64, sys.RISCV64, sys.S390X)
	addF("internal/runtime/atomic", "Store64",
		func(s *state, n *ir.CallExpr, args []*ssa.Value) *ssa.Value {
			s.vars[memVar] = s.newValue3(ssa.OpAtomicStore64, types.TypeMem, args[0], args[1], s.mem())
			return nil
		},
		sys.AMD64, sys.ARM64, sys.MIPS64, sys.PPC64, sys.RISCV64, sys.S390X)
	addF("internal/runtime/atomic", "StorepNoWB",
		func(s *state, n *ir.CallExpr, args []*ssa.Value) *ssa.Value {
			s.vars[memVar] = s.newValue3(ssa.OpAtomicStorePtrNoWB, types.TypeMem, args[0], args[1], s.mem())
			return nil
		},
		sys.AMD64, sys.ARM64, sys.Loong64, sys.MIPS, sys.MIPS64, sys.RISCV64, sys.S390X)
	addF("internal/runtime/atomic", "StoreRel",
		func(s *state, n *ir.CallExpr, args []*ssa.Value) *ssa.Value {
			s.vars[memVar] = s.newValue3(ssa.OpAtomicStoreRel32, types.TypeMem, args[0], args[1], s.mem())
			return nil
		},
		sys.PPC64)
	addF("internal/runtime/atomic", "StoreRel64",
		func(s *state, n *ir.CallExpr, args []*ssa.Value) *ssa.Value {
			s.vars[memVar] = s.newValue3(ssa.OpAtomicStoreRel64, types.TypeMem, args[0], args[1], s.mem())
			return nil
		},
		sys.PPC64)

	makeAtomicStoreGuardedIntrinsicLoong64 := func(op0, op1 ssa.Op, typ types.Kind, emit atomicOpEmitter) intrinsicBuilder {
		return func(s *state, n *ir.CallExpr, args []*ssa.Value) *ssa.Value {
			// Target Atomic feature is identified by dynamic detection
			addr := s.entryNewValue1A(ssa.OpAddr, types.Types[types.TBOOL].PtrTo(), ir.Syms.Loong64HasLAM_BH, s.sb)
			v := s.load(types.Types[types.TBOOL], addr)
			b := s.endBlock()
			b.Kind = ssa.BlockIf
			b.SetControl(v)
			bTrue := s.f.NewBlock(ssa.BlockPlain)
			bFalse := s.f.NewBlock(ssa.BlockPlain)
			bEnd := s.f.NewBlock(ssa.BlockPlain)
			b.AddEdgeTo(bTrue)
			b.AddEdgeTo(bFalse)
			b.Likely = ssa.BranchLikely

			// We have atomic instructions - use it directly.
			s.startBlock(bTrue)
			emit(s, n, args, op1, typ, false)
			s.endBlock().AddEdgeTo(bEnd)

			// Use original instruction sequence.
			s.startBlock(bFalse)
			emit(s, n, args, op0, typ, false)
			s.endBlock().AddEdgeTo(bEnd)

			// Merge results.
			s.startBlock(bEnd)

			return nil
		}
	}

	atomicStoreEmitterLoong64 := func(s *state, n *ir.CallExpr, args []*ssa.Value, op ssa.Op, typ types.Kind, needReturn bool) {
		v := s.newValue3(op, types.NewTuple(types.Types[typ], types.TypeMem), args[0], args[1], s.mem())
		s.vars[memVar] = s.newValue1(ssa.OpSelect1, types.TypeMem, v)
		if needReturn {
			s.vars[n] = s.newValue1(ssa.OpSelect0, types.Types[typ], v)
		}
	}

	addF("internal/runtime/atomic", "Store8",
		makeAtomicStoreGuardedIntrinsicLoong64(ssa.OpAtomicStore8, ssa.OpAtomicStore8Variant, types.TUINT8, atomicStoreEmitterLoong64),
		sys.Loong64)
	addF("internal/runtime/atomic", "Store",
		func(s *state, n *ir.CallExpr, args []*ssa.Value) *ssa.Value {
			s.vars[memVar] = s.newValue3(ssa.OpAtomicStore32Variant, types.TypeMem, args[0], args[1], s.mem())
			return nil
		},
		sys.Loong64)
	addF("internal/runtime/atomic", "Store64",
		func(s *state, n *ir.CallExpr, args []*ssa.Value) *ssa.Value {
			s.vars[memVar] = s.newValue3(ssa.OpAtomicStore64Variant, types.TypeMem, args[0], args[1], s.mem())
			return nil
		},
		sys.Loong64)

	addF("internal/runtime/atomic", "Xchg8",
		func(s *state, n *ir.CallExpr, args []*ssa.Value) *ssa.Value {
			v := s.newValue3(ssa.OpAtomicExchange8, types.NewTuple(types.Types[types.TUINT8], types.TypeMem), args[0], args[1], s.mem())
			s.vars[memVar] = s.newValue1(ssa.OpSelect1, types.TypeMem, v)
			return s.newValue1(ssa.OpSelect0, types.Types[types.TUINT8], v)
		},
		sys.AMD64, sys.PPC64)
	addF("internal/runtime/atomic", "Xchg",
		func(s *state, n *ir.CallExpr, args []*ssa.Value) *ssa.Value {
			v := s.newValue3(ssa.OpAtomicExchange32, types.NewTuple(types.Types[types.TUINT32], types.TypeMem), args[0], args[1], s.mem())
			s.vars[memVar] = s.newValue1(ssa.OpSelect1, types.TypeMem, v)
			return s.newValue1(ssa.OpSelect0, types.Types[types.TUINT32], v)
		},
		sys.AMD64, sys.Loong64, sys.MIPS, sys.MIPS64, sys.PPC64, sys.RISCV64, sys.S390X)
	addF("internal/runtime/atomic", "Xchg64",
		func(s *state, n *ir.CallExpr, args []*ssa.Value) *ssa.Value {
			v := s.newValue3(ssa.OpAtomicExchange64, types.NewTuple(types.Types[types.TUINT64], types.TypeMem), args[0], args[1], s.mem())
			s.vars[memVar] = s.newValue1(ssa.OpSelect1, types.TypeMem, v)
			return s.newValue1(ssa.OpSelect0, types.Types[types.TUINT64], v)
		},
		sys.AMD64, sys.Loong64, sys.MIPS64, sys.PPC64, sys.RISCV64, sys.S390X)

	makeAtomicGuardedIntrinsicARM64common := func(op0, op1 ssa.Op, typ types.Kind, emit atomicOpEmitter, needReturn bool) intrinsicBuilder {

		return func(s *state, n *ir.CallExpr, args []*ssa.Value) *ssa.Value {
			if cfg.goarm64.LSE {
				emit(s, n, args, op1, typ, needReturn)
			} else {
				// Target Atomic feature is identified by dynamic detection
				addr := s.entryNewValue1A(ssa.OpAddr, types.Types[types.TBOOL].PtrTo(), ir.Syms.ARM64HasATOMICS, s.sb)
				v := s.load(types.Types[types.TBOOL], addr)
				b := s.endBlock()
				b.Kind = ssa.BlockIf
				b.SetControl(v)
				bTrue := s.f.NewBlock(ssa.BlockPlain)
				bFalse := s.f.NewBlock(ssa.BlockPlain)
				bEnd := s.f.NewBlock(ssa.BlockPlain)
				b.AddEdgeTo(bTrue)
				b.AddEdgeTo(bFalse)
				b.Likely = ssa.BranchLikely

				// We have atomic instructions - use it directly.
				s.startBlock(bTrue)
				emit(s, n, args, op1, typ, needReturn)
				s.endBlock().AddEdgeTo(bEnd)

				// Use original instruction sequence.
				s.startBlock(bFalse)
				emit(s, n, args, op0, typ, needReturn)
				s.endBlock().AddEdgeTo(bEnd)

				// Merge results.
				s.startBlock(bEnd)
			}
			if needReturn {
				return s.variable(n, types.Types[typ])
			} else {
				return nil
			}
		}
	}
	makeAtomicGuardedIntrinsicARM64 := func(op0, op1 ssa.Op, typ types.Kind, emit atomicOpEmitter) intrinsicBuilder {
		return makeAtomicGuardedIntrinsicARM64common(op0, op1, typ, emit, true)
	}
	makeAtomicGuardedIntrinsicARM64old := func(op0, op1 ssa.Op, typ types.Kind, emit atomicOpEmitter) intrinsicBuilder {
		return makeAtomicGuardedIntrinsicARM64common(op0, op1, typ, emit, false)
	}

	atomicEmitterARM64 := func(s *state, n *ir.CallExpr, args []*ssa.Value, op ssa.Op, typ types.Kind, needReturn bool) {
		v := s.newValue3(op, types.NewTuple(types.Types[typ], types.TypeMem), args[0], args[1], s.mem())
		s.vars[memVar] = s.newValue1(ssa.OpSelect1, types.TypeMem, v)
		if needReturn {
			s.vars[n] = s.newValue1(ssa.OpSelect0, types.Types[typ], v)
		}
	}
	addF("internal/runtime/atomic", "Xchg8",
		makeAtomicGuardedIntrinsicARM64(ssa.OpAtomicExchange8, ssa.OpAtomicExchange8Variant, types.TUINT8, atomicEmitterARM64),
		sys.ARM64)
	addF("internal/runtime/atomic", "Xchg",
		makeAtomicGuardedIntrinsicARM64(ssa.OpAtomicExchange32, ssa.OpAtomicExchange32Variant, types.TUINT32, atomicEmitterARM64),
		sys.ARM64)
	addF("internal/runtime/atomic", "Xchg64",
		makeAtomicGuardedIntrinsicARM64(ssa.OpAtomicExchange64, ssa.OpAtomicExchange64Variant, types.TUINT64, atomicEmitterARM64),
		sys.ARM64)

	makeAtomicXchg8GuardedIntrinsicLoong64 := func(op ssa.Op) func(s *state, n *ir.CallExpr, args []*ssa.Value) *ssa.Value {
		return func(s *state, n *ir.CallExpr, args []*ssa.Value) *ssa.Value {
			addr := s.entryNewValue1A(ssa.OpAddr, types.Types[types.TBOOL].PtrTo(), ir.Syms.Loong64HasLAM_BH, s.sb)
			v := s.load(types.Types[types.TBOOL], addr)
			b := s.endBlock()
			b.Kind = ssa.BlockIf
			b.SetControl(v)
			bTrue := s.f.NewBlock(ssa.BlockPlain)
			bFalse := s.f.NewBlock(ssa.BlockPlain)
			bEnd := s.f.NewBlock(ssa.BlockPlain)
			b.AddEdgeTo(bTrue)
			b.AddEdgeTo(bFalse)
			b.Likely = ssa.BranchLikely // most loong64 machines support the amswapdb.b

			// We have the intrinsic - use it directly.
			s.startBlock(bTrue)
			s.vars[n] = s.newValue3(op, types.NewTuple(types.Types[types.TUINT8], types.TypeMem), args[0], args[1], s.mem())
			s.vars[memVar] = s.newValue1(ssa.OpSelect1, types.TypeMem, s.vars[n])
			s.vars[n] = s.newValue1(ssa.OpSelect0, types.Types[types.TUINT8], s.vars[n])
			s.endBlock().AddEdgeTo(bEnd)

			// Call the pure Go version.
			s.startBlock(bFalse)
			s.vars[n] = s.callResult(n, callNormal) // types.Types[TUINT8]
			s.endBlock().AddEdgeTo(bEnd)

			// Merge results.
			s.startBlock(bEnd)
			return s.variable(n, types.Types[types.TUINT8])
		}
	}
	addF("internal/runtime/atomic", "Xchg8",
		makeAtomicXchg8GuardedIntrinsicLoong64(ssa.OpAtomicExchange8Variant),
		sys.Loong64)

	addF("internal/runtime/atomic", "Xadd",
		func(s *state, n *ir.CallExpr, args []*ssa.Value) *ssa.Value {
			v := s.newValue3(ssa.OpAtomicAdd32, types.NewTuple(types.Types[types.TUINT32], types.TypeMem), args[0], args[1], s.mem())
			s.vars[memVar] = s.newValue1(ssa.OpSelect1, types.TypeMem, v)
			return s.newValue1(ssa.OpSelect0, types.Types[types.TUINT32], v)
		},
		sys.AMD64, sys.Loong64, sys.MIPS, sys.MIPS64, sys.PPC64, sys.RISCV64, sys.S390X)
	addF("internal/runtime/atomic", "Xadd64",
		func(s *state, n *ir.CallExpr, args []*ssa.Value) *ssa.Value {
			v := s.newValue3(ssa.OpAtomicAdd64, types.NewTuple(types.Types[types.TUINT64], types.TypeMem), args[0], args[1], s.mem())
			s.vars[memVar] = s.newValue1(ssa.OpSelect1, types.TypeMem, v)
			return s.newValue1(ssa.OpSelect0, types.Types[types.TUINT64], v)
		},
		sys.AMD64, sys.Loong64, sys.MIPS64, sys.PPC64, sys.RISCV64, sys.S390X)

	addF("internal/runtime/atomic", "Xadd",
		makeAtomicGuardedIntrinsicARM64(ssa.OpAtomicAdd32, ssa.OpAtomicAdd32Variant, types.TUINT32, atomicEmitterARM64),
		sys.ARM64)
	addF("internal/runtime/atomic", "Xadd64",
		makeAtomicGuardedIntrinsicARM64(ssa.OpAtomicAdd64, ssa.OpAtomicAdd64Variant, types.TUINT64, atomicEmitterARM64),
		sys.ARM64)

	addF("internal/runtime/atomic", "Cas",
		func(s *state, n *ir.CallExpr, args []*ssa.Value) *ssa.Value {
			v := s.newValue4(ssa.OpAtomicCompareAndSwap32, types.NewTuple(types.Types[types.TBOOL], types.TypeMem), args[0], args[1], args[2], s.mem())
			s.vars[memVar] = s.newValue1(ssa.OpSelect1, types.TypeMem, v)
			return s.newValue1(ssa.OpSelect0, types.Types[types.TBOOL], v)
		},
		sys.AMD64, sys.MIPS, sys.MIPS64, sys.PPC64, sys.RISCV64, sys.S390X)
	addF("internal/runtime/atomic", "Cas64",
		func(s *state, n *ir.CallExpr, args []*ssa.Value) *ssa.Value {
			v := s.newValue4(ssa.OpAtomicCompareAndSwap64, types.NewTuple(types.Types[types.TBOOL], types.TypeMem), args[0], args[1], args[2], s.mem())
			s.vars[memVar] = s.newValue1(ssa.OpSelect1, types.TypeMem, v)
			return s.newValue1(ssa.OpSelect0, types.Types[types.TBOOL], v)
		},
		sys.AMD64, sys.MIPS64, sys.PPC64, sys.RISCV64, sys.S390X)
	addF("internal/runtime/atomic", "CasRel",
		func(s *state, n *ir.CallExpr, args []*ssa.Value) *ssa.Value {
			v := s.newValue4(ssa.OpAtomicCompareAndSwap32, types.NewTuple(types.Types[types.TBOOL], types.TypeMem), args[0], args[1], args[2], s.mem())
			s.vars[memVar] = s.newValue1(ssa.OpSelect1, types.TypeMem, v)
			return s.newValue1(ssa.OpSelect0, types.Types[types.TBOOL], v)
		},
		sys.PPC64)

	atomicCasEmitterARM64 := func(s *state, n *ir.CallExpr, args []*ssa.Value, op ssa.Op, typ types.Kind, needReturn bool) {
		v := s.newValue4(op, types.NewTuple(types.Types[types.TBOOL], types.TypeMem), args[0], args[1], args[2], s.mem())
		s.vars[memVar] = s.newValue1(ssa.OpSelect1, types.TypeMem, v)
		if needReturn {
			s.vars[n] = s.newValue1(ssa.OpSelect0, types.Types[typ], v)
		}
	}

	addF("internal/runtime/atomic", "Cas",
		makeAtomicGuardedIntrinsicARM64(ssa.OpAtomicCompareAndSwap32, ssa.OpAtomicCompareAndSwap32Variant, types.TBOOL, atomicCasEmitterARM64),
		sys.ARM64)
	addF("internal/runtime/atomic", "Cas64",
		makeAtomicGuardedIntrinsicARM64(ssa.OpAtomicCompareAndSwap64, ssa.OpAtomicCompareAndSwap64Variant, types.TBOOL, atomicCasEmitterARM64),
		sys.ARM64)

	atomicCasEmitterLoong64 := func(s *state, n *ir.CallExpr, args []*ssa.Value, op ssa.Op, typ types.Kind, needReturn bool) {
		v := s.newValue4(op, types.NewTuple(types.Types[types.TBOOL], types.TypeMem), args[0], args[1], args[2], s.mem())
		s.vars[memVar] = s.newValue1(ssa.OpSelect1, types.TypeMem, v)
		if needReturn {
			s.vars[n] = s.newValue1(ssa.OpSelect0, types.Types[typ], v)
		}
	}

	makeAtomicCasGuardedIntrinsicLoong64 := func(op0, op1 ssa.Op, emit atomicOpEmitter) intrinsicBuilder {
		return func(s *state, n *ir.CallExpr, args []*ssa.Value) *ssa.Value {
			// Target Atomic feature is identified by dynamic detection
			addr := s.entryNewValue1A(ssa.OpAddr, types.Types[types.TBOOL].PtrTo(), ir.Syms.Loong64HasLAMCAS, s.sb)
			v := s.load(types.Types[types.TBOOL], addr)
			b := s.endBlock()
			b.Kind = ssa.BlockIf
			b.SetControl(v)
			bTrue := s.f.NewBlock(ssa.BlockPlain)
			bFalse := s.f.NewBlock(ssa.BlockPlain)
			bEnd := s.f.NewBlock(ssa.BlockPlain)
			b.AddEdgeTo(bTrue)
			b.AddEdgeTo(bFalse)
			b.Likely = ssa.BranchLikely

			// We have atomic instructions - use it directly.
			s.startBlock(bTrue)
			emit(s, n, args, op1, types.TBOOL, true)
			s.endBlock().AddEdgeTo(bEnd)

			// Use original instruction sequence.
			s.startBlock(bFalse)
			emit(s, n, args, op0, types.TBOOL, true)
			s.endBlock().AddEdgeTo(bEnd)

			// Merge results.
			s.startBlock(bEnd)

			return s.variable(n, types.Types[types.TBOOL])
		}
	}

	addF("internal/runtime/atomic", "Cas",
		makeAtomicCasGuardedIntrinsicLoong64(ssa.OpAtomicCompareAndSwap32, ssa.OpAtomicCompareAndSwap32Variant, atomicCasEmitterLoong64),
		sys.Loong64)
	addF("internal/runtime/atomic", "Cas64",
		makeAtomicCasGuardedIntrinsicLoong64(ssa.OpAtomicCompareAndSwap64, ssa.OpAtomicCompareAndSwap64Variant, atomicCasEmitterLoong64),
		sys.Loong64)

	// Old-style atomic logical operation API (all supported archs except arm64).
	addF("internal/runtime/atomic", "And8",
		func(s *state, n *ir.CallExpr, args []*ssa.Value) *ssa.Value {
			s.vars[memVar] = s.newValue3(ssa.OpAtomicAnd8, types.TypeMem, args[0], args[1], s.mem())
			return nil
		},
		sys.AMD64, sys.Loong64, sys.MIPS, sys.MIPS64, sys.PPC64, sys.RISCV64, sys.S390X)
	addF("internal/runtime/atomic", "And",
		func(s *state, n *ir.CallExpr, args []*ssa.Value) *ssa.Value {
			s.vars[memVar] = s.newValue3(ssa.OpAtomicAnd32, types.TypeMem, args[0], args[1], s.mem())
			return nil
		},
		sys.AMD64, sys.Loong64, sys.MIPS, sys.MIPS64, sys.PPC64, sys.RISCV64, sys.S390X)
	addF("internal/runtime/atomic", "Or8",
		func(s *state, n *ir.CallExpr, args []*ssa.Value) *ssa.Value {
			s.vars[memVar] = s.newValue3(ssa.OpAtomicOr8, types.TypeMem, args[0], args[1], s.mem())
			return nil
		},
		sys.AMD64, sys.Loong64, sys.MIPS, sys.MIPS64, sys.PPC64, sys.RISCV64, sys.S390X)
	addF("internal/runtime/atomic", "Or",
		func(s *state, n *ir.CallExpr, args []*ssa.Value) *ssa.Value {
			s.vars[memVar] = s.newValue3(ssa.OpAtomicOr32, types.TypeMem, args[0], args[1], s.mem())
			return nil
		},
		sys.AMD64, sys.Loong64, sys.MIPS, sys.MIPS64, sys.PPC64, sys.RISCV64, sys.S390X)

	// arm64 always uses the new-style atomic logical operations, for both the
	// old and new style API.
	addF("internal/runtime/atomic", "And8",
		makeAtomicGuardedIntrinsicARM64old(ssa.OpAtomicAnd8value, ssa.OpAtomicAnd8valueVariant, types.TUINT8, atomicEmitterARM64),
		sys.ARM64)
	addF("internal/runtime/atomic", "Or8",
		makeAtomicGuardedIntrinsicARM64old(ssa.OpAtomicOr8value, ssa.OpAtomicOr8valueVariant, types.TUINT8, atomicEmitterARM64),
		sys.ARM64)
	addF("internal/runtime/atomic", "And64",
		makeAtomicGuardedIntrinsicARM64(ssa.OpAtomicAnd64value, ssa.OpAtomicAnd64valueVariant, types.TUINT64, atomicEmitterARM64),
		sys.ARM64)
	addF("internal/runtime/atomic", "And32",
		makeAtomicGuardedIntrinsicARM64(ssa.OpAtomicAnd32value, ssa.OpAtomicAnd32valueVariant, types.TUINT32, atomicEmitterARM64),
		sys.ARM64)
	addF("internal/runtime/atomic", "And",
		makeAtomicGuardedIntrinsicARM64old(ssa.OpAtomicAnd32value, ssa.OpAtomicAnd32valueVariant, types.TUINT32, atomicEmitterARM64),
		sys.ARM64)
	addF("internal/runtime/atomic", "Or64",
		makeAtomicGuardedIntrinsicARM64(ssa.OpAtomicOr64value, ssa.OpAtomicOr64valueVariant, types.TUINT64, atomicEmitterARM64),
		sys.ARM64)
	addF("internal/runtime/atomic", "Or32",
		makeAtomicGuardedIntrinsicARM64(ssa.OpAtomicOr32value, ssa.OpAtomicOr32valueVariant, types.TUINT32, atomicEmitterARM64),
		sys.ARM64)
	addF("internal/runtime/atomic", "Or",
		makeAtomicGuardedIntrinsicARM64old(ssa.OpAtomicOr32value, ssa.OpAtomicOr32valueVariant, types.TUINT32, atomicEmitterARM64),
		sys.ARM64)

	// New-style atomic logical operations, which return the old memory value.
	addF("internal/runtime/atomic", "And64",
		func(s *state, n *ir.CallExpr, args []*ssa.Value) *ssa.Value {
			v := s.newValue3(ssa.OpAtomicAnd64value, types.NewTuple(types.Types[types.TUINT64], types.TypeMem), args[0], args[1], s.mem())
			p0, p1 := s.split(v)
			s.vars[memVar] = p1
			return p0
		},
		sys.AMD64, sys.Loong64)
	addF("internal/runtime/atomic", "And32",
		func(s *state, n *ir.CallExpr, args []*ssa.Value) *ssa.Value {
			v := s.newValue3(ssa.OpAtomicAnd32value, types.NewTuple(types.Types[types.TUINT32], types.TypeMem), args[0], args[1], s.mem())
			p0, p1 := s.split(v)
			s.vars[memVar] = p1
			return p0
		},
		sys.AMD64, sys.Loong64)
	addF("internal/runtime/atomic", "Or64",
		func(s *state, n *ir.CallExpr, args []*ssa.Value) *ssa.Value {
			v := s.newValue3(ssa.OpAtomicOr64value, types.NewTuple(types.Types[types.TUINT64], types.TypeMem), args[0], args[1], s.mem())
			p0, p1 := s.split(v)
			s.vars[memVar] = p1
			return p0
		},
		sys.AMD64, sys.Loong64)
	addF("internal/runtime/atomic", "Or32",
		func(s *state, n *ir.CallExpr, args []*ssa.Value) *ssa.Value {
			v := s.newValue3(ssa.OpAtomicOr32value, types.NewTuple(types.Types[types.TUINT32], types.TypeMem), args[0], args[1], s.mem())
			p0, p1 := s.split(v)
			s.vars[memVar] = p1
			return p0
		},
		sys.AMD64, sys.Loong64)

	// Aliases for atomic load operations
	alias("internal/runtime/atomic", "Loadint32", "internal/runtime/atomic", "Load", all...)
	alias("internal/runtime/atomic", "Loadint64", "internal/runtime/atomic", "Load64", all...)
	alias("internal/runtime/atomic", "Loaduintptr", "internal/runtime/atomic", "Load", p4...)
	alias("internal/runtime/atomic", "Loaduintptr", "internal/runtime/atomic", "Load64", p8...)
	alias("internal/runtime/atomic", "Loaduint", "internal/runtime/atomic", "Load", p4...)
	alias("internal/runtime/atomic", "Loaduint", "internal/runtime/atomic", "Load64", p8...)
	alias("internal/runtime/atomic", "LoadAcq", "internal/runtime/atomic", "Load", lwatomics...)
	alias("internal/runtime/atomic", "LoadAcq64", "internal/runtime/atomic", "Load64", lwatomics...)
	alias("internal/runtime/atomic", "LoadAcquintptr", "internal/runtime/atomic", "LoadAcq", p4...)
	alias("sync", "runtime_LoadAcquintptr", "internal/runtime/atomic", "LoadAcq", p4...) // linknamed
	alias("internal/runtime/atomic", "LoadAcquintptr", "internal/runtime/atomic", "LoadAcq64", p8...)
	alias("sync", "runtime_LoadAcquintptr", "internal/runtime/atomic", "LoadAcq64", p8...) // linknamed

	// Aliases for atomic store operations
	alias("internal/runtime/atomic", "Storeint32", "internal/runtime/atomic", "Store", all...)
	alias("internal/runtime/atomic", "Storeint64", "internal/runtime/atomic", "Store64", all...)
	alias("internal/runtime/atomic", "Storeuintptr", "internal/runtime/atomic", "Store", p4...)
	alias("internal/runtime/atomic", "Storeuintptr", "internal/runtime/atomic", "Store64", p8...)
	alias("internal/runtime/atomic", "StoreRel", "internal/runtime/atomic", "Store", lwatomics...)
	alias("internal/runtime/atomic", "StoreRel64", "internal/runtime/atomic", "Store64", lwatomics...)
	alias("internal/runtime/atomic", "StoreReluintptr", "internal/runtime/atomic", "StoreRel", p4...)
	alias("sync", "runtime_StoreReluintptr", "internal/runtime/atomic", "StoreRel", p4...) // linknamed
	alias("internal/runtime/atomic", "StoreReluintptr", "internal/runtime/atomic", "StoreRel64", p8...)
	alias("sync", "runtime_StoreReluintptr", "internal/runtime/atomic", "StoreRel64", p8...) // linknamed

	// Aliases for atomic swap operations
	alias("internal/runtime/atomic", "Xchgint32", "internal/runtime/atomic", "Xchg", all...)
	alias("internal/runtime/atomic", "Xchgint64", "internal/runtime/atomic", "Xchg64", all...)
	alias("internal/runtime/atomic", "Xchguintptr", "internal/runtime/atomic", "Xchg", p4...)
	alias("internal/runtime/atomic", "Xchguintptr", "internal/runtime/atomic", "Xchg64", p8...)

	// Aliases for atomic add operations
	alias("internal/runtime/atomic", "Xaddint32", "internal/runtime/atomic", "Xadd", all...)
	alias("internal/runtime/atomic", "Xaddint64", "internal/runtime/atomic", "Xadd64", all...)
	alias("internal/runtime/atomic", "Xadduintptr", "internal/runtime/atomic", "Xadd", p4...)
	alias("internal/runtime/atomic", "Xadduintptr", "internal/runtime/atomic", "Xadd64", p8...)

	// Aliases for atomic CAS operations
	alias("internal/runtime/atomic", "Casint32", "internal/runtime/atomic", "Cas", all...)
	alias("internal/runtime/atomic", "Casint64", "internal/runtime/atomic", "Cas64", all...)
	alias("internal/runtime/atomic", "Casuintptr", "internal/runtime/atomic", "Cas", p4...)
	alias("internal/runtime/atomic", "Casuintptr", "internal/runtime/atomic", "Cas64", p8...)
	alias("internal/runtime/atomic", "Casp1", "internal/runtime/atomic", "Cas", p4...)
	alias("internal/runtime/atomic", "Casp1", "internal/runtime/atomic", "Cas64", p8...)
	alias("internal/runtime/atomic", "CasRel", "internal/runtime/atomic", "Cas", lwatomics...)

	// Aliases for atomic And/Or operations
	alias("internal/runtime/atomic", "Anduintptr", "internal/runtime/atomic", "And64", sys.ArchARM64, sys.ArchLoong64)
	alias("internal/runtime/atomic", "Oruintptr", "internal/runtime/atomic", "Or64", sys.ArchARM64, sys.ArchLoong64)

	/******** math ********/
	addF("math", "sqrt",
		func(s *state, n *ir.CallExpr, args []*ssa.Value) *ssa.Value {
			return s.newValue1(ssa.OpSqrt, types.Types[types.TFLOAT64], args[0])
		},
		sys.I386, sys.AMD64, sys.ARM, sys.ARM64, sys.Loong64, sys.MIPS, sys.MIPS64, sys.PPC64, sys.RISCV64, sys.S390X, sys.Wasm)
	addF("math", "Trunc",
		func(s *state, n *ir.CallExpr, args []*ssa.Value) *ssa.Value {
			return s.newValue1(ssa.OpTrunc, types.Types[types.TFLOAT64], args[0])
		},
		sys.ARM64, sys.PPC64, sys.S390X, sys.Wasm)
	addF("math", "Ceil",
		func(s *state, n *ir.CallExpr, args []*ssa.Value) *ssa.Value {
			return s.newValue1(ssa.OpCeil, types.Types[types.TFLOAT64], args[0])
		},
		sys.ARM64, sys.PPC64, sys.S390X, sys.Wasm)
	addF("math", "Floor",
		func(s *state, n *ir.CallExpr, args []*ssa.Value) *ssa.Value {
			return s.newValue1(ssa.OpFloor, types.Types[types.TFLOAT64], args[0])
		},
		sys.ARM64, sys.PPC64, sys.S390X, sys.Wasm)
	addF("math", "Round",
		func(s *state, n *ir.CallExpr, args []*ssa.Value) *ssa.Value {
			return s.newValue1(ssa.OpRound, types.Types[types.TFLOAT64], args[0])
		},
		sys.ARM64, sys.PPC64, sys.S390X)
	addF("math", "RoundToEven",
		func(s *state, n *ir.CallExpr, args []*ssa.Value) *ssa.Value {
			return s.newValue1(ssa.OpRoundToEven, types.Types[types.TFLOAT64], args[0])
		},
		sys.ARM64, sys.S390X, sys.Wasm)
	addF("math", "Abs",
		func(s *state, n *ir.CallExpr, args []*ssa.Value) *ssa.Value {
			return s.newValue1(ssa.OpAbs, types.Types[types.TFLOAT64], args[0])
		},
		sys.ARM64, sys.ARM, sys.Loong64, sys.PPC64, sys.RISCV64, sys.Wasm, sys.MIPS, sys.MIPS64)
	addF("math", "Copysign",
		func(s *state, n *ir.CallExpr, args []*ssa.Value) *ssa.Value {
			return s.newValue2(ssa.OpCopysign, types.Types[types.TFLOAT64], args[0], args[1])
		},
		sys.Loong64, sys.PPC64, sys.RISCV64, sys.Wasm)
	addF("math", "FMA",
		func(s *state, n *ir.CallExpr, args []*ssa.Value) *ssa.Value {
			return s.newValue3(ssa.OpFMA, types.Types[types.TFLOAT64], args[0], args[1], args[2])
		},
		sys.ARM64, sys.Loong64, sys.PPC64, sys.RISCV64, sys.S390X)
	addF("math", "FMA",
		func(s *state, n *ir.CallExpr, args []*ssa.Value) *ssa.Value {
			if cfg.goamd64 >= 3 {
				return s.newValue3(ssa.OpFMA, types.Types[types.TFLOAT64], args[0], args[1], args[2])
			}

			v := s.entryNewValue0A(ssa.OpHasCPUFeature, types.Types[types.TBOOL], ir.Syms.X86HasFMA)
			b := s.endBlock()
			b.Kind = ssa.BlockIf
			b.SetControl(v)
			bTrue := s.f.NewBlock(ssa.BlockPlain)
			bFalse := s.f.NewBlock(ssa.BlockPlain)
			bEnd := s.f.NewBlock(ssa.BlockPlain)
			b.AddEdgeTo(bTrue)
			b.AddEdgeTo(bFalse)
			b.Likely = ssa.BranchLikely // >= haswell cpus are common

			// We have the intrinsic - use it directly.
			s.startBlock(bTrue)
			s.vars[n] = s.newValue3(ssa.OpFMA, types.Types[types.TFLOAT64], args[0], args[1], args[2])
			s.endBlock().AddEdgeTo(bEnd)

			// Call the pure Go version.
			s.startBlock(bFalse)
			s.vars[n] = s.callResult(n, callNormal) // types.Types[TFLOAT64]
			s.endBlock().AddEdgeTo(bEnd)

			// Merge results.
			s.startBlock(bEnd)
			return s.variable(n, types.Types[types.TFLOAT64])
		},
		sys.AMD64)
	addF("math", "FMA",
		func(s *state, n *ir.CallExpr, args []*ssa.Value) *ssa.Value {
			addr := s.entryNewValue1A(ssa.OpAddr, types.Types[types.TBOOL].PtrTo(), ir.Syms.ARMHasVFPv4, s.sb)
			v := s.load(types.Types[types.TBOOL], addr)
			b := s.endBlock()
			b.Kind = ssa.BlockIf
			b.SetControl(v)
			bTrue := s.f.NewBlock(ssa.BlockPlain)
			bFalse := s.f.NewBlock(ssa.BlockPlain)
			bEnd := s.f.NewBlock(ssa.BlockPlain)
			b.AddEdgeTo(bTrue)
			b.AddEdgeTo(bFalse)
			b.Likely = ssa.BranchLikely

			// We have the intrinsic - use it directly.
			s.startBlock(bTrue)
			s.vars[n] = s.newValue3(ssa.OpFMA, types.Types[types.TFLOAT64], args[0], args[1], args[2])
			s.endBlock().AddEdgeTo(bEnd)

			// Call the pure Go version.
			s.startBlock(bFalse)
			s.vars[n] = s.callResult(n, callNormal) // types.Types[TFLOAT64]
			s.endBlock().AddEdgeTo(bEnd)

			// Merge results.
			s.startBlock(bEnd)
			return s.variable(n, types.Types[types.TFLOAT64])
		},
		sys.ARM)

	makeRoundAMD64 := func(op ssa.Op) func(s *state, n *ir.CallExpr, args []*ssa.Value) *ssa.Value {
		return func(s *state, n *ir.CallExpr, args []*ssa.Value) *ssa.Value {
			if cfg.goamd64 >= 2 {
				return s.newValue1(op, types.Types[types.TFLOAT64], args[0])
			}

			v := s.entryNewValue0A(ssa.OpHasCPUFeature, types.Types[types.TBOOL], ir.Syms.X86HasSSE41)
			b := s.endBlock()
			b.Kind = ssa.BlockIf
			b.SetControl(v)
			bTrue := s.f.NewBlock(ssa.BlockPlain)
			bFalse := s.f.NewBlock(ssa.BlockPlain)
			bEnd := s.f.NewBlock(ssa.BlockPlain)
			b.AddEdgeTo(bTrue)
			b.AddEdgeTo(bFalse)
			b.Likely = ssa.BranchLikely // most machines have sse4.1 nowadays

			// We have the intrinsic - use it directly.
			s.startBlock(bTrue)
			s.vars[n] = s.newValue1(op, types.Types[types.TFLOAT64], args[0])
			s.endBlock().AddEdgeTo(bEnd)

			// Call the pure Go version.
			s.startBlock(bFalse)
			s.vars[n] = s.callResult(n, callNormal) // types.Types[TFLOAT64]
			s.endBlock().AddEdgeTo(bEnd)

			// Merge results.
			s.startBlock(bEnd)
			return s.variable(n, types.Types[types.TFLOAT64])
		}
	}
	addF("math", "RoundToEven",
		makeRoundAMD64(ssa.OpRoundToEven),
		sys.AMD64)
	addF("math", "Floor",
		makeRoundAMD64(ssa.OpFloor),
		sys.AMD64)
	addF("math", "Ceil",
		makeRoundAMD64(ssa.OpCeil),
		sys.AMD64)
	addF("math", "Trunc",
		makeRoundAMD64(ssa.OpTrunc),
		sys.AMD64)

	/******** math/bits ********/
	addF("math/bits", "TrailingZeros64",
		func(s *state, n *ir.CallExpr, args []*ssa.Value) *ssa.Value {
			return s.newValue1(ssa.OpCtz64, types.Types[types.TINT], args[0])
		},
		sys.AMD64, sys.ARM64, sys.ARM, sys.Loong64, sys.S390X, sys.MIPS, sys.PPC64, sys.Wasm)
	addF("math/bits", "TrailingZeros64",
		func(s *state, n *ir.CallExpr, args []*ssa.Value) *ssa.Value {
			lo := s.newValue1(ssa.OpInt64Lo, types.Types[types.TUINT32], args[0])
			hi := s.newValue1(ssa.OpInt64Hi, types.Types[types.TUINT32], args[0])
			return s.newValue2(ssa.OpCtz64On32, types.Types[types.TINT], lo, hi)
		},
		sys.I386)
	addF("math/bits", "TrailingZeros32",
		func(s *state, n *ir.CallExpr, args []*ssa.Value) *ssa.Value {
			return s.newValue1(ssa.OpCtz32, types.Types[types.TINT], args[0])
		},
		sys.AMD64, sys.I386, sys.ARM64, sys.ARM, sys.Loong64, sys.S390X, sys.MIPS, sys.PPC64, sys.Wasm)
	addF("math/bits", "TrailingZeros16",
		func(s *state, n *ir.CallExpr, args []*ssa.Value) *ssa.Value {
			return s.newValue1(ssa.OpCtz16, types.Types[types.TINT], args[0])
		},
		sys.AMD64, sys.ARM, sys.ARM64, sys.I386, sys.MIPS, sys.Loong64, sys.PPC64, sys.S390X, sys.Wasm)
	addF("math/bits", "TrailingZeros8",
		func(s *state, n *ir.CallExpr, args []*ssa.Value) *ssa.Value {
			return s.newValue1(ssa.OpCtz8, types.Types[types.TINT], args[0])
		},
		sys.AMD64, sys.ARM, sys.ARM64, sys.I386, sys.MIPS, sys.Loong64, sys.PPC64, sys.S390X, sys.Wasm)

	if cfg.goriscv64 >= 22 {
		addF("math/bits", "TrailingZeros64",
			func(s *state, n *ir.CallExpr, args []*ssa.Value) *ssa.Value {
				return s.newValue1(ssa.OpCtz64, types.Types[types.TINT], args[0])
			},
			sys.RISCV64)
		addF("math/bits", "TrailingZeros32",
			func(s *state, n *ir.CallExpr, args []*ssa.Value) *ssa.Value {
				return s.newValue1(ssa.OpCtz32, types.Types[types.TINT], args[0])
			},
			sys.RISCV64)
		addF("math/bits", "TrailingZeros16",
			func(s *state, n *ir.CallExpr, args []*ssa.Value) *ssa.Value {
				return s.newValue1(ssa.OpCtz16, types.Types[types.TINT], args[0])
			},
			sys.RISCV64)
		addF("math/bits", "TrailingZeros8",
			func(s *state, n *ir.CallExpr, args []*ssa.Value) *ssa.Value {
				return s.newValue1(ssa.OpCtz8, types.Types[types.TINT], args[0])
			},
			sys.RISCV64)
	}

	// ReverseBytes inlines correctly, no need to intrinsify it.
	alias("math/bits", "ReverseBytes64", "internal/runtime/sys", "Bswap64", all...)
	alias("math/bits", "ReverseBytes32", "internal/runtime/sys", "Bswap32", all...)
	// Nothing special is needed for targets where ReverseBytes16 lowers to a rotate
	addF("math/bits", "ReverseBytes16",
		func(s *state, n *ir.CallExpr, args []*ssa.Value) *ssa.Value {
			return s.newValue1(ssa.OpBswap16, types.Types[types.TUINT16], args[0])
		},
		sys.Loong64)
	if cfg.goppc64 >= 10 {
		// On Power10, 16-bit rotate is not available so use BRH instruction
		addF("math/bits", "ReverseBytes16",
			func(s *state, n *ir.CallExpr, args []*ssa.Value) *ssa.Value {
				return s.newValue1(ssa.OpBswap16, types.Types[types.TUINT], args[0])
			},
			sys.PPC64)
	}
	if cfg.goriscv64 >= 22 {
		addF("math/bits", "ReverseBytes16",
			func(s *state, n *ir.CallExpr, args []*ssa.Value) *ssa.Value {
				return s.newValue1(ssa.OpBswap16, types.Types[types.TUINT16], args[0])
			},
			sys.RISCV64)
	}

	addF("math/bits", "Len64",
		func(s *state, n *ir.CallExpr, args []*ssa.Value) *ssa.Value {
			return s.newValue1(ssa.OpBitLen64, types.Types[types.TINT], args[0])
		},
		sys.AMD64, sys.ARM, sys.ARM64, sys.Loong64, sys.MIPS, sys.PPC64, sys.S390X, sys.Wasm)
	addF("math/bits", "Len32",
		func(s *state, n *ir.CallExpr, args []*ssa.Value) *ssa.Value {
			return s.newValue1(ssa.OpBitLen32, types.Types[types.TINT], args[0])
		},
		sys.AMD64, sys.ARM, sys.ARM64, sys.Loong64, sys.MIPS, sys.PPC64, sys.S390X, sys.Wasm)
	addF("math/bits", "Len16",
		func(s *state, n *ir.CallExpr, args []*ssa.Value) *ssa.Value {
			return s.newValue1(ssa.OpBitLen16, types.Types[types.TINT], args[0])
		},
		sys.AMD64, sys.ARM, sys.ARM64, sys.Loong64, sys.MIPS, sys.PPC64, sys.S390X, sys.Wasm)
	addF("math/bits", "Len8",
		func(s *state, n *ir.CallExpr, args []*ssa.Value) *ssa.Value {
			return s.newValue1(ssa.OpBitLen8, types.Types[types.TINT], args[0])
		},
		sys.AMD64, sys.ARM, sys.ARM64, sys.Loong64, sys.MIPS, sys.PPC64, sys.S390X, sys.Wasm)

	if cfg.goriscv64 >= 22 {
		addF("math/bits", "Len64",
			func(s *state, n *ir.CallExpr, args []*ssa.Value) *ssa.Value {
				return s.newValue1(ssa.OpBitLen64, types.Types[types.TINT], args[0])
			},
			sys.RISCV64)
		addF("math/bits", "Len32",
			func(s *state, n *ir.CallExpr, args []*ssa.Value) *ssa.Value {
				return s.newValue1(ssa.OpBitLen32, types.Types[types.TINT], args[0])
			},
			sys.RISCV64)
		addF("math/bits", "Len16",
			func(s *state, n *ir.CallExpr, args []*ssa.Value) *ssa.Value {
				return s.newValue1(ssa.OpBitLen16, types.Types[types.TINT], args[0])
			},
			sys.RISCV64)
		addF("math/bits", "Len8",
			func(s *state, n *ir.CallExpr, args []*ssa.Value) *ssa.Value {
				return s.newValue1(ssa.OpBitLen8, types.Types[types.TINT], args[0])
			},
			sys.RISCV64)
	}

	alias("math/bits", "Len", "math/bits", "Len64", p8...)
	alias("math/bits", "Len", "math/bits", "Len32", p4...)

	// LeadingZeros is handled because it trivially calls Len.
	addF("math/bits", "Reverse64",
		func(s *state, n *ir.CallExpr, args []*ssa.Value) *ssa.Value {
			return s.newValue1(ssa.OpBitRev64, types.Types[types.TINT], args[0])
		},
		sys.ARM64, sys.Loong64)
	addF("math/bits", "Reverse32",
		func(s *state, n *ir.CallExpr, args []*ssa.Value) *ssa.Value {
			return s.newValue1(ssa.OpBitRev32, types.Types[types.TINT], args[0])
		},
		sys.ARM64, sys.Loong64)
	addF("math/bits", "Reverse16",
		func(s *state, n *ir.CallExpr, args []*ssa.Value) *ssa.Value {
			return s.newValue1(ssa.OpBitRev16, types.Types[types.TINT], args[0])
		},
		sys.ARM64, sys.Loong64)
	addF("math/bits", "Reverse8",
		func(s *state, n *ir.CallExpr, args []*ssa.Value) *ssa.Value {
			return s.newValue1(ssa.OpBitRev8, types.Types[types.TINT], args[0])
		},
		sys.ARM64, sys.Loong64)
	addF("math/bits", "Reverse",
		func(s *state, n *ir.CallExpr, args []*ssa.Value) *ssa.Value {
			return s.newValue1(ssa.OpBitRev64, types.Types[types.TINT], args[0])
		},
		sys.ARM64, sys.Loong64)
	addF("math/bits", "RotateLeft8",
		func(s *state, n *ir.CallExpr, args []*ssa.Value) *ssa.Value {
			return s.newValue2(ssa.OpRotateLeft8, types.Types[types.TUINT8], args[0], args[1])
		},
		sys.AMD64, sys.RISCV64)
	addF("math/bits", "RotateLeft16",
		func(s *state, n *ir.CallExpr, args []*ssa.Value) *ssa.Value {
			return s.newValue2(ssa.OpRotateLeft16, types.Types[types.TUINT16], args[0], args[1])
		},
		sys.AMD64, sys.RISCV64)
	addF("math/bits", "RotateLeft32",
		func(s *state, n *ir.CallExpr, args []*ssa.Value) *ssa.Value {
			return s.newValue2(ssa.OpRotateLeft32, types.Types[types.TUINT32], args[0], args[1])
		},
		sys.AMD64, sys.ARM, sys.ARM64, sys.Loong64, sys.PPC64, sys.RISCV64, sys.S390X, sys.Wasm)
	addF("math/bits", "RotateLeft64",
		func(s *state, n *ir.CallExpr, args []*ssa.Value) *ssa.Value {
			return s.newValue2(ssa.OpRotateLeft64, types.Types[types.TUINT64], args[0], args[1])
		},
		sys.AMD64, sys.ARM64, sys.Loong64, sys.PPC64, sys.RISCV64, sys.S390X, sys.Wasm)
	alias("math/bits", "RotateLeft", "math/bits", "RotateLeft64", p8...)

	makeOnesCountAMD64 := func(op ssa.Op) func(s *state, n *ir.CallExpr, args []*ssa.Value) *ssa.Value {
		return func(s *state, n *ir.CallExpr, args []*ssa.Value) *ssa.Value {
			if cfg.goamd64 >= 2 {
				return s.newValue1(op, types.Types[types.TINT], args[0])
			}

			v := s.entryNewValue0A(ssa.OpHasCPUFeature, types.Types[types.TBOOL], ir.Syms.X86HasPOPCNT)
			b := s.endBlock()
			b.Kind = ssa.BlockIf
			b.SetControl(v)
			bTrue := s.f.NewBlock(ssa.BlockPlain)
			bFalse := s.f.NewBlock(ssa.BlockPlain)
			bEnd := s.f.NewBlock(ssa.BlockPlain)
			b.AddEdgeTo(bTrue)
			b.AddEdgeTo(bFalse)
			b.Likely = ssa.BranchLikely // most machines have popcnt nowadays

			// We have the intrinsic - use it directly.
			s.startBlock(bTrue)
			s.vars[n] = s.newValue1(op, types.Types[types.TINT], args[0])
			s.endBlock().AddEdgeTo(bEnd)

			// Call the pure Go version.
			s.startBlock(bFalse)
			s.vars[n] = s.callResult(n, callNormal) // types.Types[TINT]
			s.endBlock().AddEdgeTo(bEnd)

			// Merge results.
			s.startBlock(bEnd)
			return s.variable(n, types.Types[types.TINT])
		}
	}

	makeOnesCountLoong64 := func(op ssa.Op) func(s *state, n *ir.CallExpr, args []*ssa.Value) *ssa.Value {
		return func(s *state, n *ir.CallExpr, args []*ssa.Value) *ssa.Value {
			addr := s.entryNewValue1A(ssa.OpAddr, types.Types[types.TBOOL].PtrTo(), ir.Syms.Loong64HasLSX, s.sb)
			v := s.load(types.Types[types.TBOOL], addr)
			b := s.endBlock()
			b.Kind = ssa.BlockIf
			b.SetControl(v)
			bTrue := s.f.NewBlock(ssa.BlockPlain)
			bFalse := s.f.NewBlock(ssa.BlockPlain)
			bEnd := s.f.NewBlock(ssa.BlockPlain)
			b.AddEdgeTo(bTrue)
			b.AddEdgeTo(bFalse)
			b.Likely = ssa.BranchLikely // most loong64 machines support the LSX

			// We have the intrinsic - use it directly.
			s.startBlock(bTrue)
			s.vars[n] = s.newValue1(op, types.Types[types.TINT], args[0])
			s.endBlock().AddEdgeTo(bEnd)

			// Call the pure Go version.
			s.startBlock(bFalse)
			s.vars[n] = s.callResult(n, callNormal) // types.Types[TINT]
			s.endBlock().AddEdgeTo(bEnd)

			// Merge results.
			s.startBlock(bEnd)
			return s.variable(n, types.Types[types.TINT])
		}
	}

	makeOnesCountRISCV64 := func(op ssa.Op) func(s *state, n *ir.CallExpr, args []*ssa.Value) *ssa.Value {
		return func(s *state, n *ir.CallExpr, args []*ssa.Value) *ssa.Value {
			if cfg.goriscv64 >= 22 {
				return s.newValue1(op, types.Types[types.TINT], args[0])
			}

			addr := s.entryNewValue1A(ssa.OpAddr, types.Types[types.TBOOL].PtrTo(), ir.Syms.RISCV64HasZbb, s.sb)
			v := s.load(types.Types[types.TBOOL], addr)
			b := s.endBlock()
			b.Kind = ssa.BlockIf
			b.SetControl(v)
			bTrue := s.f.NewBlock(ssa.BlockPlain)
			bFalse := s.f.NewBlock(ssa.BlockPlain)
			bEnd := s.f.NewBlock(ssa.BlockPlain)
			b.AddEdgeTo(bTrue)
			b.AddEdgeTo(bFalse)
			b.Likely = ssa.BranchLikely // Majority of RISC-V support Zbb.

			// We have the intrinsic - use it directly.
			s.startBlock(bTrue)
			s.vars[n] = s.newValue1(op, types.Types[types.TINT], args[0])
			s.endBlock().AddEdgeTo(bEnd)

			// Call the pure Go version.
			s.startBlock(bFalse)
			s.vars[n] = s.callResult(n, callNormal) // types.Types[TINT]
			s.endBlock().AddEdgeTo(bEnd)

			// Merge results.
			s.startBlock(bEnd)
			return s.variable(n, types.Types[types.TINT])
		}
	}

	addF("math/bits", "OnesCount64",
		makeOnesCountAMD64(ssa.OpPopCount64),
		sys.AMD64)
	addF("math/bits", "OnesCount64",
		makeOnesCountLoong64(ssa.OpPopCount64),
		sys.Loong64)
	addF("math/bits", "OnesCount64",
		makeOnesCountRISCV64(ssa.OpPopCount64),
		sys.RISCV64)
	addF("math/bits", "OnesCount64",
		func(s *state, n *ir.CallExpr, args []*ssa.Value) *ssa.Value {
			return s.newValue1(ssa.OpPopCount64, types.Types[types.TINT], args[0])
		},
		sys.PPC64, sys.ARM64, sys.S390X, sys.Wasm)
	addF("math/bits", "OnesCount32",
		makeOnesCountAMD64(ssa.OpPopCount32),
		sys.AMD64)
	addF("math/bits", "OnesCount32",
		makeOnesCountLoong64(ssa.OpPopCount32),
		sys.Loong64)
	addF("math/bits", "OnesCount32",
		makeOnesCountRISCV64(ssa.OpPopCount32),
		sys.RISCV64)
	addF("math/bits", "OnesCount32",
		func(s *state, n *ir.CallExpr, args []*ssa.Value) *ssa.Value {
			return s.newValue1(ssa.OpPopCount32, types.Types[types.TINT], args[0])
		},
		sys.PPC64, sys.ARM64, sys.S390X, sys.Wasm)
	addF("math/bits", "OnesCount16",
		makeOnesCountAMD64(ssa.OpPopCount16),
		sys.AMD64)
	addF("math/bits", "OnesCount16",
		makeOnesCountLoong64(ssa.OpPopCount16),
		sys.Loong64)
	addF("math/bits", "OnesCount16",
		makeOnesCountRISCV64(ssa.OpPopCount16),
		sys.RISCV64)
	addF("math/bits", "OnesCount16",
		func(s *state, n *ir.CallExpr, args []*ssa.Value) *ssa.Value {
			return s.newValue1(ssa.OpPopCount16, types.Types[types.TINT], args[0])
		},
		sys.ARM64, sys.S390X, sys.PPC64, sys.Wasm)
	addF("math/bits", "OnesCount8",
		func(s *state, n *ir.CallExpr, args []*ssa.Value) *ssa.Value {
			return s.newValue1(ssa.OpPopCount8, types.Types[types.TINT], args[0])
		},
		sys.S390X, sys.PPC64, sys.Wasm)

	if cfg.goriscv64 >= 22 {
		addF("math/bits", "OnesCount8",
			makeOnesCountRISCV64(ssa.OpPopCount8),
			sys.RISCV64)
	}

	alias("math/bits", "OnesCount", "math/bits", "OnesCount64", p8...)

	add("math/bits", "Mul64",
		func(s *state, n *ir.CallExpr, args []*ssa.Value) *ssa.Value {
			return s.newValue2(ssa.OpMul64uhilo, types.NewTuple(types.Types[types.TUINT64], types.Types[types.TUINT64]), args[0], args[1])
		},
		all...)
	alias("math/bits", "Mul", "math/bits", "Mul64", p8...)
	alias("internal/runtime/math", "Mul64", "math/bits", "Mul64", p8...)
	addF("math/bits", "Add64",
		func(s *state, n *ir.CallExpr, args []*ssa.Value) *ssa.Value {
			return s.newValue3(ssa.OpAdd64carry, types.NewTuple(types.Types[types.TUINT64], types.Types[types.TUINT64]), args[0], args[1], args[2])
		},
		sys.AMD64, sys.ARM64, sys.PPC64, sys.S390X, sys.RISCV64, sys.Loong64, sys.MIPS64)
	alias("math/bits", "Add", "math/bits", "Add64", p8...)
	alias("internal/runtime/math", "Add64", "math/bits", "Add64", all...)
	addF("math/bits", "Sub64",
		func(s *state, n *ir.CallExpr, args []*ssa.Value) *ssa.Value {
			return s.newValue3(ssa.OpSub64borrow, types.NewTuple(types.Types[types.TUINT64], types.Types[types.TUINT64]), args[0], args[1], args[2])
		},
		sys.AMD64, sys.ARM64, sys.PPC64, sys.S390X, sys.RISCV64, sys.Loong64, sys.MIPS64)
	alias("math/bits", "Sub", "math/bits", "Sub64", p8...)
	addF("math/bits", "Div64",
		func(s *state, n *ir.CallExpr, args []*ssa.Value) *ssa.Value {
			// check for divide-by-zero/overflow and panic with appropriate message
			cmpZero := s.newValue2(s.ssaOp(ir.ONE, types.Types[types.TUINT64]), types.Types[types.TBOOL], args[2], s.zeroVal(types.Types[types.TUINT64]))
			s.check(cmpZero, ir.Syms.Panicdivide)
			cmpOverflow := s.newValue2(s.ssaOp(ir.OLT, types.Types[types.TUINT64]), types.Types[types.TBOOL], args[0], args[2])
			s.check(cmpOverflow, ir.Syms.Panicoverflow)
			return s.newValue3(ssa.OpDiv128u, types.NewTuple(types.Types[types.TUINT64], types.Types[types.TUINT64]), args[0], args[1], args[2])
		},
		sys.AMD64)
	alias("math/bits", "Div", "math/bits", "Div64", sys.ArchAMD64)

	alias("internal/runtime/sys", "TrailingZeros8", "math/bits", "TrailingZeros8", all...)
	alias("internal/runtime/sys", "TrailingZeros32", "math/bits", "TrailingZeros32", all...)
	alias("internal/runtime/sys", "TrailingZeros64", "math/bits", "TrailingZeros64", all...)
	alias("internal/runtime/sys", "Len8", "math/bits", "Len8", all...)
	alias("internal/runtime/sys", "Len64", "math/bits", "Len64", all...)
	alias("internal/runtime/sys", "OnesCount64", "math/bits", "OnesCount64", all...)

	/******** sync/atomic ********/

	// Note: these are disabled by flag_race in findIntrinsic below.
	alias("sync/atomic", "LoadInt32", "internal/runtime/atomic", "Load", all...)
	alias("sync/atomic", "LoadInt64", "internal/runtime/atomic", "Load64", all...)
	alias("sync/atomic", "LoadPointer", "internal/runtime/atomic", "Loadp", all...)
	alias("sync/atomic", "LoadUint32", "internal/runtime/atomic", "Load", all...)
	alias("sync/atomic", "LoadUint64", "internal/runtime/atomic", "Load64", all...)
	alias("sync/atomic", "LoadUintptr", "internal/runtime/atomic", "Load", p4...)
	alias("sync/atomic", "LoadUintptr", "internal/runtime/atomic", "Load64", p8...)

	alias("sync/atomic", "StoreInt32", "internal/runtime/atomic", "Store", all...)
	alias("sync/atomic", "StoreInt64", "internal/runtime/atomic", "Store64", all...)
	// Note: not StorePointer, that needs a write barrier.  Same below for {CompareAnd}Swap.
	alias("sync/atomic", "StoreUint32", "internal/runtime/atomic", "Store", all...)
	alias("sync/atomic", "StoreUint64", "internal/runtime/atomic", "Store64", all...)
	alias("sync/atomic", "StoreUintptr", "internal/runtime/atomic", "Store", p4...)
	alias("sync/atomic", "StoreUintptr", "internal/runtime/atomic", "Store64", p8...)

	alias("sync/atomic", "SwapInt32", "internal/runtime/atomic", "Xchg", all...)
	alias("sync/atomic", "SwapInt64", "internal/runtime/atomic", "Xchg64", all...)
	alias("sync/atomic", "SwapUint32", "internal/runtime/atomic", "Xchg", all...)
	alias("sync/atomic", "SwapUint64", "internal/runtime/atomic", "Xchg64", all...)
	alias("sync/atomic", "SwapUintptr", "internal/runtime/atomic", "Xchg", p4...)
	alias("sync/atomic", "SwapUintptr", "internal/runtime/atomic", "Xchg64", p8...)

	alias("sync/atomic", "CompareAndSwapInt32", "internal/runtime/atomic", "Cas", all...)
	alias("sync/atomic", "CompareAndSwapInt64", "internal/runtime/atomic", "Cas64", all...)
	alias("sync/atomic", "CompareAndSwapUint32", "internal/runtime/atomic", "Cas", all...)
	alias("sync/atomic", "CompareAndSwapUint64", "internal/runtime/atomic", "Cas64", all...)
	alias("sync/atomic", "CompareAndSwapUintptr", "internal/runtime/atomic", "Cas", p4...)
	alias("sync/atomic", "CompareAndSwapUintptr", "internal/runtime/atomic", "Cas64", p8...)

	alias("sync/atomic", "AddInt32", "internal/runtime/atomic", "Xadd", all...)
	alias("sync/atomic", "AddInt64", "internal/runtime/atomic", "Xadd64", all...)
	alias("sync/atomic", "AddUint32", "internal/runtime/atomic", "Xadd", all...)
	alias("sync/atomic", "AddUint64", "internal/runtime/atomic", "Xadd64", all...)
	alias("sync/atomic", "AddUintptr", "internal/runtime/atomic", "Xadd", p4...)
	alias("sync/atomic", "AddUintptr", "internal/runtime/atomic", "Xadd64", p8...)

	alias("sync/atomic", "AndInt32", "internal/runtime/atomic", "And32", sys.ArchARM64, sys.ArchAMD64, sys.ArchLoong64)
	alias("sync/atomic", "AndUint32", "internal/runtime/atomic", "And32", sys.ArchARM64, sys.ArchAMD64, sys.ArchLoong64)
	alias("sync/atomic", "AndInt64", "internal/runtime/atomic", "And64", sys.ArchARM64, sys.ArchAMD64, sys.ArchLoong64)
	alias("sync/atomic", "AndUint64", "internal/runtime/atomic", "And64", sys.ArchARM64, sys.ArchAMD64, sys.ArchLoong64)
	alias("sync/atomic", "AndUintptr", "internal/runtime/atomic", "And64", sys.ArchARM64, sys.ArchAMD64, sys.ArchLoong64)
	alias("sync/atomic", "OrInt32", "internal/runtime/atomic", "Or32", sys.ArchARM64, sys.ArchAMD64, sys.ArchLoong64)
	alias("sync/atomic", "OrUint32", "internal/runtime/atomic", "Or32", sys.ArchARM64, sys.ArchAMD64, sys.ArchLoong64)
	alias("sync/atomic", "OrInt64", "internal/runtime/atomic", "Or64", sys.ArchARM64, sys.ArchAMD64, sys.ArchLoong64)
	alias("sync/atomic", "OrUint64", "internal/runtime/atomic", "Or64", sys.ArchARM64, sys.ArchAMD64, sys.ArchLoong64)
	alias("sync/atomic", "OrUintptr", "internal/runtime/atomic", "Or64", sys.ArchARM64, sys.ArchAMD64, sys.ArchLoong64)

	/******** math/big ********/
	alias("math/big", "mulWW", "math/bits", "Mul64", p8...)

	/******** internal/runtime/maps ********/

	// Important: The intrinsic implementations below return a packed
	// bitset, while the portable Go implementation uses an unpacked
	// representation (one bit set in each byte).
	//
	// Thus we must replace most bitset methods with implementations that
	// work with the packed representation.
	//
	// TODO(prattmic): The bitset implementations don't use SIMD, so they
	// could be handled with build tags (though that would break
	// -d=ssa/intrinsics/off=1).

	// With a packed representation we no longer need to shift the result
	// of TrailingZeros64.
	alias("internal/runtime/maps", "bitsetFirst", "internal/runtime/sys", "TrailingZeros64", sys.ArchAMD64)

	addF("internal/runtime/maps", "bitsetRemoveBelow",
		func(s *state, n *ir.CallExpr, args []*ssa.Value) *ssa.Value {
			b := args[0]
			i := args[1]

			// Clear the lower i bits in b.
			//
			// out = b &^ ((1 << i) - 1)

			one := s.constInt64(types.Types[types.TUINT64], 1)

			mask := s.newValue2(ssa.OpLsh8x8, types.Types[types.TUINT64], one, i)
			mask = s.newValue2(ssa.OpSub64, types.Types[types.TUINT64], mask, one)
			mask = s.newValue1(ssa.OpCom64, types.Types[types.TUINT64], mask)

			return s.newValue2(ssa.OpAnd64, types.Types[types.TUINT64], b, mask)
		},
		sys.AMD64)

	addF("internal/runtime/maps", "bitsetLowestSet",
		func(s *state, n *ir.CallExpr, args []*ssa.Value) *ssa.Value {
			b := args[0]

			// Test the lowest bit in b.
			//
			// out = (b & 1) == 1

			one := s.constInt64(types.Types[types.TUINT64], 1)
			and := s.newValue2(ssa.OpAnd64, types.Types[types.TUINT64], b, one)
			return s.newValue2(ssa.OpEq64, types.Types[types.TBOOL], and, one)
		},
		sys.AMD64)

	addF("internal/runtime/maps", "bitsetShiftOutLowest",
		func(s *state, n *ir.CallExpr, args []*ssa.Value) *ssa.Value {
			b := args[0]

			// Right shift out the lowest bit in b.
			//
			// out = b >> 1

			one := s.constInt64(types.Types[types.TUINT64], 1)
			return s.newValue2(ssa.OpRsh64Ux64, types.Types[types.TUINT64], b, one)
		},
		sys.AMD64)

	addF("internal/runtime/maps", "ctrlGroupMatchH2",
		func(s *state, n *ir.CallExpr, args []*ssa.Value) *ssa.Value {
			g := args[0]
			h := args[1]

			// Explicit copies to fp registers. See
			// https://go.dev/issue/70451.
			gfp := s.newValue1(ssa.OpAMD64MOVQi2f, types.TypeInt128, g)
			hfp := s.newValue1(ssa.OpAMD64MOVQi2f, types.TypeInt128, h)

			// Broadcast h2 into each byte of a word.
			var broadcast *ssa.Value
			if buildcfg.GOAMD64 >= 4 {
				// VPBROADCASTB saves 1 instruction vs PSHUFB
				// because the input can come from a GP
				// register, while PSHUFB requires moving into
				// an FP register first.
				//
				// Nominally PSHUFB would require a second
				// additional instruction to load the control
				// mask into a FP register. But broadcast uses
				// a control mask of 0, and the register ABI
				// already defines X15 as a zero register.
				broadcast = s.newValue1(ssa.OpAMD64VPBROADCASTB, types.TypeInt128, h) // use gp copy of h
			} else if buildcfg.GOAMD64 >= 2 {
				// PSHUFB performs a byte broadcast when given
				// a control input of 0.
				broadcast = s.newValue1(ssa.OpAMD64PSHUFBbroadcast, types.TypeInt128, hfp)
			} else {
				// No direct byte broadcast. First we must
				// duplicate the lower byte and then do a
				// 16-bit broadcast.

				// "Unpack" h2 with itself. This duplicates the
				// input, resulting in h2 in the lower two
				// bytes.
				unpack := s.newValue2(ssa.OpAMD64PUNPCKLBW, types.TypeInt128, hfp, hfp)

				// Copy the lower 16-bits of unpack into every
				// 16-bit slot in the lower 64-bits of the
				// output register. Note that immediate 0
				// selects the low word as the source for every
				// destination slot.
				broadcast = s.newValue1I(ssa.OpAMD64PSHUFLW, types.TypeInt128, 0, unpack)

				// No need to broadcast into the upper 64-bits,
				// as we don't use those.
			}

			// Compare each byte of the control word with h2. Each
			// matching byte has every bit set.
			eq := s.newValue2(ssa.OpAMD64PCMPEQB, types.TypeInt128, broadcast, gfp)

			// Construct a "byte mask": each output bit is equal to
			// the sign bit each input byte.
			//
			// This results in a packed output (bit N set means
			// byte N matched).
			//
			// NOTE: See comment above on bitsetFirst.
			out := s.newValue1(ssa.OpAMD64PMOVMSKB, types.Types[types.TUINT16], eq)

			// g is only 64-bits so the upper 64-bits of the
			// 128-bit register will be zero. If h2 is also zero,
			// then we'll get matches on those bytes. Truncate the
			// upper bits to ignore such matches.
			ret := s.newValue1(ssa.OpZeroExt8to64, types.Types[types.TUINT64], out)

			return ret
		},
		sys.AMD64)

	addF("internal/runtime/maps", "ctrlGroupMatchEmpty",
		func(s *state, n *ir.CallExpr, args []*ssa.Value) *ssa.Value {
			// An empty slot is   1000 0000
			// A deleted slot is  1111 1110
			// A full slot is     0??? ????

			g := args[0]

			// Explicit copy to fp register. See
			// https://go.dev/issue/70451.
			gfp := s.newValue1(ssa.OpAMD64MOVQi2f, types.TypeInt128, g)

			if buildcfg.GOAMD64 >= 2 {
				// "PSIGNB negates each data element of the
				// destination operand (the first operand) if
				// the signed integer value of the
				// corresponding data element in the source
				// operand (the second operand) is less than
				// zero. If the signed integer value of a data
				// element in the source operand is positive,
				// the corresponding data element in the
				// destination operand is unchanged. If a data
				// element in the source operand is zero, the
				// corresponding data element in the
				// destination operand is set to zero" - Intel SDM
				//
				// If we pass the group control word as both
				// arguments:
				// - Full slots are unchanged.
				// - Deleted slots are negated, becoming
				//   0000 0010.
				// - Empty slots are negated, becoming
				//   1000 0000 (unchanged!).
				//
				// The result is that only empty slots have the
				// sign bit set. We then use PMOVMSKB to
				// extract the sign bits.
				sign := s.newValue2(ssa.OpAMD64PSIGNB, types.TypeInt128, gfp, gfp)

				// Construct a "byte mask": each output bit is
				// equal to the sign bit each input byte. The
				// sign bit is only set for empty or deleted
				// slots.
				//
				// This results in a packed output (bit N set
				// means byte N matched).
				//
				// NOTE: See comment above on bitsetFirst.
				ret := s.newValue1(ssa.OpAMD64PMOVMSKB, types.Types[types.TUINT16], sign)

				// g is only 64-bits so the upper 64-bits of
				// the 128-bit register will be zero. PSIGNB
				// will keep all of these bytes zero, so no
				// need to truncate.

				return ret
			}

			// No PSIGNB, simply do byte equality with ctrlEmpty.

			// Load ctrlEmpty into each byte of a control word.
			var ctrlsEmpty uint64 = abi.MapCtrlEmpty
			e := s.constInt64(types.Types[types.TUINT64], int64(ctrlsEmpty))
			// Explicit copy to fp register. See
			// https://go.dev/issue/70451.
			efp := s.newValue1(ssa.OpAMD64MOVQi2f, types.TypeInt128, e)

			// Compare each byte of the control word with ctrlEmpty. Each
			// matching byte has every bit set.
			eq := s.newValue2(ssa.OpAMD64PCMPEQB, types.TypeInt128, efp, gfp)

			// Construct a "byte mask": each output bit is equal to
			// the sign bit each input byte.
			//
			// This results in a packed output (bit N set means
			// byte N matched).
			//
			// NOTE: See comment above on bitsetFirst.
			out := s.newValue1(ssa.OpAMD64PMOVMSKB, types.Types[types.TUINT16], eq)

			// g is only 64-bits so the upper 64-bits of the
			// 128-bit register will be zero. The upper 64-bits of
			// efp are also zero, so we'll get matches on those
			// bytes. Truncate the upper bits to ignore such
			// matches.
			return s.newValue1(ssa.OpZeroExt8to64, types.Types[types.TUINT64], out)
		},
		sys.AMD64)

	addF("internal/runtime/maps", "ctrlGroupMatchEmptyOrDeleted",
		func(s *state, n *ir.CallExpr, args []*ssa.Value) *ssa.Value {
			// An empty slot is   1000 0000
			// A deleted slot is  1111 1110
			// A full slot is     0??? ????
			//
			// A slot is empty or deleted iff bit 7 (sign bit) is
			// set.

			g := args[0]

			// Explicit copy to fp register. See
			// https://go.dev/issue/70451.
			gfp := s.newValue1(ssa.OpAMD64MOVQi2f, types.TypeInt128, g)

			// Construct a "byte mask": each output bit is equal to
			// the sign bit each input byte. The sign bit is only
			// set for empty or deleted slots.
			//
			// This results in a packed output (bit N set means
			// byte N matched).
			//
			// NOTE: See comment above on bitsetFirst.
			ret := s.newValue1(ssa.OpAMD64PMOVMSKB, types.Types[types.TUINT16], gfp)

			// g is only 64-bits so the upper 64-bits of the
			// 128-bit register will be zero. Zero will never match
			// ctrlEmpty or ctrlDeleted, so no need to truncate.

			return ret
		},
		sys.AMD64)

	addF("internal/runtime/maps", "ctrlGroupMatchFull",
		func(s *state, n *ir.CallExpr, args []*ssa.Value) *ssa.Value {
			// An empty slot is   1000 0000
			// A deleted slot is  1111 1110
			// A full slot is     0??? ????
			//
			// A slot is full iff bit 7 (sign bit) is unset.

			g := args[0]

			// Explicit copy to fp register. See
			// https://go.dev/issue/70451.
			gfp := s.newValue1(ssa.OpAMD64MOVQi2f, types.TypeInt128, g)

			// Construct a "byte mask": each output bit is equal to
			// the sign bit each input byte. The sign bit is only
			// set for empty or deleted slots.
			//
			// This results in a packed output (bit N set means
			// byte N matched).
			//
			// NOTE: See comment above on bitsetFirst.
			mask := s.newValue1(ssa.OpAMD64PMOVMSKB, types.Types[types.TUINT16], gfp)

			// Invert the mask to set the bits for the full slots.
			out := s.newValue1(ssa.OpCom16, types.Types[types.TUINT16], mask)

			// g is only 64-bits so the upper 64-bits of the
			// 128-bit register will be zero, with bit 7 unset.
			// Truncate the upper bits to ignore these.
			return s.newValue1(ssa.OpZeroExt8to64, types.Types[types.TUINT64], out)
		},
		sys.AMD64)

<<<<<<< HEAD
	if buildcfg.Experiment.SIMD {
		// Only enable intrinsics, if SIMD experiment.
		simdIntrinsics(addF)

		addF("simd", "ClearAVXUpperBits",
			func(s *state, n *ir.CallExpr, args []*ssa.Value) *ssa.Value {
				s.vars[memVar] = s.newValue1(ssa.OpAMD64VZEROUPPER, types.TypeMem, s.mem())
				return nil
			},
			sys.AMD64)

		addF(simdPackage, "Int8x16.IsZero", opLen1(ssa.OpIsZeroVec, types.Types[types.TBOOL]), sys.AMD64)
		addF(simdPackage, "Int16x8.IsZero", opLen1(ssa.OpIsZeroVec, types.Types[types.TBOOL]), sys.AMD64)
		addF(simdPackage, "Int32x4.IsZero", opLen1(ssa.OpIsZeroVec, types.Types[types.TBOOL]), sys.AMD64)
		addF(simdPackage, "Int64x2.IsZero", opLen1(ssa.OpIsZeroVec, types.Types[types.TBOOL]), sys.AMD64)
		addF(simdPackage, "Uint8x16.IsZero", opLen1(ssa.OpIsZeroVec, types.Types[types.TBOOL]), sys.AMD64)
		addF(simdPackage, "Uint16x8.IsZero", opLen1(ssa.OpIsZeroVec, types.Types[types.TBOOL]), sys.AMD64)
		addF(simdPackage, "Uint32x4.IsZero", opLen1(ssa.OpIsZeroVec, types.Types[types.TBOOL]), sys.AMD64)
		addF(simdPackage, "Uint64x2.IsZero", opLen1(ssa.OpIsZeroVec, types.Types[types.TBOOL]), sys.AMD64)
		addF(simdPackage, "Int8x32.IsZero", opLen1(ssa.OpIsZeroVec, types.Types[types.TBOOL]), sys.AMD64)
		addF(simdPackage, "Int16x16.IsZero", opLen1(ssa.OpIsZeroVec, types.Types[types.TBOOL]), sys.AMD64)
		addF(simdPackage, "Int32x8.IsZero", opLen1(ssa.OpIsZeroVec, types.Types[types.TBOOL]), sys.AMD64)
		addF(simdPackage, "Int64x4.IsZero", opLen1(ssa.OpIsZeroVec, types.Types[types.TBOOL]), sys.AMD64)
		addF(simdPackage, "Uint8x32.IsZero", opLen1(ssa.OpIsZeroVec, types.Types[types.TBOOL]), sys.AMD64)
		addF(simdPackage, "Uint16x16.IsZero", opLen1(ssa.OpIsZeroVec, types.Types[types.TBOOL]), sys.AMD64)
		addF(simdPackage, "Uint32x8.IsZero", opLen1(ssa.OpIsZeroVec, types.Types[types.TBOOL]), sys.AMD64)
		addF(simdPackage, "Uint64x4.IsZero", opLen1(ssa.OpIsZeroVec, types.Types[types.TBOOL]), sys.AMD64)

		sfp4 := func(method string, hwop ssa.Op, vectype *types.Type) {
			addF("simd", method,
				func(s *state, n *ir.CallExpr, args []*ssa.Value) *ssa.Value {
					x, a, b, c, d, y := args[0], args[1], args[2], args[3], args[4], args[5]
					if a.Op == ssa.OpConst8 && b.Op == ssa.OpConst8 && c.Op == ssa.OpConst8 && d.Op == ssa.OpConst8 {
						return select4FromPair(x, a, b, c, d, y, s, hwop, vectype)
					} else {
						return s.callResult(n, callNormal)
					}
				},
				sys.AMD64)
		}

		sfp4("Int32x4.SelectFromPair", ssa.OpconcatSelectedConstantInt32x4, types.TypeVec128)
		sfp4("Uint32x4.SelectFromPair", ssa.OpconcatSelectedConstantUint32x4, types.TypeVec128)
		sfp4("Float32x4.SelectFromPair", ssa.OpconcatSelectedConstantFloat32x4, types.TypeVec128)

		sfp4("Int32x8.SelectFromPairGrouped", ssa.OpconcatSelectedConstantGroupedInt32x8, types.TypeVec256)
		sfp4("Uint32x8.SelectFromPairGrouped", ssa.OpconcatSelectedConstantGroupedUint32x8, types.TypeVec256)
		sfp4("Float32x8.SelectFromPairGrouped", ssa.OpconcatSelectedConstantGroupedFloat32x8, types.TypeVec256)

		sfp4("Int32x16.SelectFromPairGrouped", ssa.OpconcatSelectedConstantGroupedInt32x16, types.TypeVec512)
		sfp4("Uint32x16.SelectFromPairGrouped", ssa.OpconcatSelectedConstantGroupedUint32x16, types.TypeVec512)
		sfp4("Float32x16.SelectFromPairGrouped", ssa.OpconcatSelectedConstantGroupedFloat32x16, types.TypeVec512)

		sfp2 := func(method string, hwop ssa.Op, vectype *types.Type, cscimm func(i, j uint8) int64) {
			addF("simd", method,
				func(s *state, n *ir.CallExpr, args []*ssa.Value) *ssa.Value {
					x, a, b, y := args[0], args[1], args[2], args[3]
					if a.Op == ssa.OpConst8 && b.Op == ssa.OpConst8 {
						return select2FromPair(x, a, b, y, s, hwop, vectype, cscimm)
					} else {
						return s.callResult(n, callNormal)
					}
				},
				sys.AMD64)
		}

		sfp2("Uint64x2.SelectFromPair", ssa.OpconcatSelectedConstantUint64x2, types.TypeVec128, cscimm2)
		sfp2("Int64x2.SelectFromPair", ssa.OpconcatSelectedConstantInt64x2, types.TypeVec128, cscimm2)
		sfp2("Float64x2.SelectFromPair", ssa.OpconcatSelectedConstantFloat64x2, types.TypeVec128, cscimm2)

		sfp2("Uint64x4.SelectFromPairGrouped", ssa.OpconcatSelectedConstantGroupedUint64x4, types.TypeVec256, cscimm2g2)
		sfp2("Int64x4.SelectFromPairGrouped", ssa.OpconcatSelectedConstantGroupedInt64x4, types.TypeVec256, cscimm2g2)
		sfp2("Float64x4.SelectFromPairGrouped", ssa.OpconcatSelectedConstantGroupedFloat64x4, types.TypeVec256, cscimm2g2)

		sfp2("Uint64x8.SelectFromPairGrouped", ssa.OpconcatSelectedConstantGroupedUint64x8, types.TypeVec512, cscimm2g4)
		sfp2("Int64x8.SelectFromPairGrouped", ssa.OpconcatSelectedConstantGroupedInt64x8, types.TypeVec512, cscimm2g4)
		sfp2("Float64x8.SelectFromPairGrouped", ssa.OpconcatSelectedConstantGroupedFloat64x8, types.TypeVec512, cscimm2g4)

	}
}

func cscimm4(a, b, c, d uint8) int64 {
	return se(a + b<<2 + c<<4 + d<<6)
}

func cscimm2(a, b uint8) int64 {
	return se(a + b<<1)
}

func cscimm2g2(a, b uint8) int64 {
	g := cscimm2(a, b)
	return int64(int8(g + g<<2))
}

func cscimm2g4(a, b uint8) int64 {
	g := cscimm2g2(a, b)
	return int64(int8(g + g<<4))
}

const (
	_LLLL = iota
	_HLLL
	_LHLL
	_HHLL
	_LLHL
	_HLHL
	_LHHL
	_HHHL
	_LLLH
	_HLLH
	_LHLH
	_HHLH
	_LLHH
	_HLHH
	_LHHH
	_HHHH
)

const (
	_LL = iota
	_HL
	_LH
	_HH
)

func select2FromPair(x, _a, _b, y *ssa.Value, s *state, op ssa.Op, t *types.Type, csc func(a, b uint8) int64) *ssa.Value {
	a, b := uint8(_a.AuxInt8()), uint8(_b.AuxInt8())
	pattern := (a&2)>>1 + (b & 2)
	a, b = a&1, b&1

	switch pattern {
	case _LL:
		return s.newValue2I(op, t, csc(a, b), x, x)
	case _HH:
		return s.newValue2I(op, t, csc(a, b), y, y)
	case _LH:
		return s.newValue2I(op, t, csc(a, b), x, y)
	case _HL:
		return s.newValue2I(op, t, csc(a, b), y, x)
	}
	panic("The preceding switch should have been exhaustive")
}

func select4FromPair(x, _a, _b, _c, _d, y *ssa.Value, s *state, op ssa.Op, t *types.Type) *ssa.Value {
	a, b, c, d := uint8(_a.AuxInt8()), uint8(_b.AuxInt8()), uint8(_c.AuxInt8()), uint8(_d.AuxInt8())
	pattern := a>>2 + (b&4)>>1 + (c & 4) + (d&4)<<1

	a, b, c, d = a&3, b&3, c&3, d&3

	switch pattern {
	case _LLLL:
		// TODO DETECT 0,1,2,3, 0,0,0,0
		return s.newValue2I(op, t, cscimm4(a, b, c, d), x, x)
	case _HHHH:
		// TODO DETECT 0,1,2,3, 0,0,0,0
		return s.newValue2I(op, t, cscimm4(a, b, c, d), y, y)
	case _LLHH:
		return s.newValue2I(op, t, cscimm4(a, b, c, d), x, y)
	case _HHLL:
		return s.newValue2I(op, t, cscimm4(a, b, c, d), y, x)

	case _HLLL:
		z := s.newValue2I(op, t, cscimm4(a, a, b, b), y, x)
		return s.newValue2I(op, t, cscimm4(0, 2, c, d), z, x)
	case _LHLL:
		z := s.newValue2I(op, t, cscimm4(a, a, b, b), x, y)
		return s.newValue2I(op, t, cscimm4(0, 2, c, d), z, x)
	case _HLHH:
		z := s.newValue2I(op, t, cscimm4(a, a, b, b), y, x)
		return s.newValue2I(op, t, cscimm4(0, 2, c, d), z, y)
	case _LHHH:
		z := s.newValue2I(op, t, cscimm4(a, a, b, b), x, y)
		return s.newValue2I(op, t, cscimm4(0, 2, c, d), z, y)

	case _LLLH:
		z := s.newValue2I(op, t, cscimm4(c, c, d, d), x, y)
		return s.newValue2I(op, t, cscimm4(a, b, 0, 2), x, z)
	case _LLHL:
		z := s.newValue2I(op, t, cscimm4(c, c, d, d), y, x)
		return s.newValue2I(op, t, cscimm4(a, b, 0, 2), x, z)

	case _HHLH:
		z := s.newValue2I(op, t, cscimm4(c, c, d, d), x, y)
		return s.newValue2I(op, t, cscimm4(a, b, 0, 2), y, z)

	case _HHHL:
		z := s.newValue2I(op, t, cscimm4(c, c, d, d), y, x)
		return s.newValue2I(op, t, cscimm4(a, b, 0, 2), y, z)

	case _LHLH:
		z := s.newValue2I(op, t, cscimm4(a, c, b, d), x, y)
		return s.newValue2I(op, t, se(0b11_01_10_00), z, z)
	case _HLHL:
		z := s.newValue2I(op, t, cscimm4(b, d, a, c), x, y)
		return s.newValue2I(op, t, se(0b01_11_00_10), z, z)
	case _HLLH:
		z := s.newValue2I(op, t, cscimm4(b, c, a, d), x, y)
		return s.newValue2I(op, t, se(0b11_01_00_10), z, z)
	case _LHHL:
		z := s.newValue2I(op, t, cscimm4(a, d, b, c), x, y)
		return s.newValue2I(op, t, se(0b01_11_10_00), z, z)
	}
	panic("The preceding switch should have been exhaustive")
}

// se smears the not-really-a-sign bit of a uint8 to conform to the conventions
// for representing AuxInt in ssa.
func se(x uint8) int64 {
	return int64(int8(x))
}

func opLen1(op ssa.Op, t *types.Type) func(s *state, n *ir.CallExpr, args []*ssa.Value) *ssa.Value {
	return func(s *state, n *ir.CallExpr, args []*ssa.Value) *ssa.Value {
		return s.newValue1(op, t, args[0])
	}
}

func opLen2(op ssa.Op, t *types.Type) func(s *state, n *ir.CallExpr, args []*ssa.Value) *ssa.Value {
	return func(s *state, n *ir.CallExpr, args []*ssa.Value) *ssa.Value {
		return s.newValue2(op, t, args[0], args[1])
	}
}

func opLen2_21(op ssa.Op, t *types.Type) func(s *state, n *ir.CallExpr, args []*ssa.Value) *ssa.Value {
	return func(s *state, n *ir.CallExpr, args []*ssa.Value) *ssa.Value {
		return s.newValue2(op, t, args[1], args[0])
	}
}

func opLen3(op ssa.Op, t *types.Type) func(s *state, n *ir.CallExpr, args []*ssa.Value) *ssa.Value {
	return func(s *state, n *ir.CallExpr, args []*ssa.Value) *ssa.Value {
		return s.newValue3(op, t, args[0], args[1], args[2])
	}
}

func opLen3_31(op ssa.Op, t *types.Type) func(s *state, n *ir.CallExpr, args []*ssa.Value) *ssa.Value {
	return func(s *state, n *ir.CallExpr, args []*ssa.Value) *ssa.Value {
		return s.newValue3(op, t, args[2], args[1], args[0])
	}
}

func opLen3_21(op ssa.Op, t *types.Type) func(s *state, n *ir.CallExpr, args []*ssa.Value) *ssa.Value {
	return func(s *state, n *ir.CallExpr, args []*ssa.Value) *ssa.Value {
		return s.newValue3(op, t, args[1], args[0], args[2])
	}
}

func opLen3_231(op ssa.Op, t *types.Type) func(s *state, n *ir.CallExpr, args []*ssa.Value) *ssa.Value {
	return func(s *state, n *ir.CallExpr, args []*ssa.Value) *ssa.Value {
		return s.newValue3(op, t, args[2], args[0], args[1])
	}
}

func opLen4(op ssa.Op, t *types.Type) func(s *state, n *ir.CallExpr, args []*ssa.Value) *ssa.Value {
	return func(s *state, n *ir.CallExpr, args []*ssa.Value) *ssa.Value {
		return s.newValue4(op, t, args[0], args[1], args[2], args[3])
	}
}

func opLen4_231(op ssa.Op, t *types.Type) func(s *state, n *ir.CallExpr, args []*ssa.Value) *ssa.Value {
	return func(s *state, n *ir.CallExpr, args []*ssa.Value) *ssa.Value {
		return s.newValue4(op, t, args[2], args[0], args[1], args[3])
	}
}

func opLen4_31(op ssa.Op, t *types.Type) func(s *state, n *ir.CallExpr, args []*ssa.Value) *ssa.Value {
	return func(s *state, n *ir.CallExpr, args []*ssa.Value) *ssa.Value {
		return s.newValue4(op, t, args[2], args[1], args[0], args[3])
	}
}

func immJumpTable(s *state, idx *ssa.Value, intrinsicCall *ir.CallExpr, genOp func(*state, int)) *ssa.Value {
	// Make blocks we'll need.
	bEnd := s.f.NewBlock(ssa.BlockPlain)

	if !idx.Type.IsKind(types.TUINT8) {
		panic("immJumpTable expects uint8 value")
	}

	// We will exhaust 0-255, so no need to check the bounds.
	t := types.Types[types.TUINTPTR]
	idx = s.conv(nil, idx, idx.Type, t)

	b := s.curBlock
	b.Kind = ssa.BlockJumpTable
	b.Pos = intrinsicCall.Pos()
	if base.Flag.Cfg.SpectreIndex {
		// Potential Spectre vulnerability hardening?
		idx = s.newValue2(ssa.OpSpectreSliceIndex, t, idx, s.uintptrConstant(255))
	}
	b.SetControl(idx)
	targets := [256]*ssa.Block{}
	for i := range 256 {
		t := s.f.NewBlock(ssa.BlockPlain)
		targets[i] = t
		b.AddEdgeTo(t)
	}
	s.endBlock()

	for i, t := range targets {
		s.startBlock(t)
		genOp(s, i)
		if t.Kind != ssa.BlockExit {
			t.AddEdgeTo(bEnd)
		}
		s.endBlock()
	}

	s.startBlock(bEnd)
	ret := s.variable(intrinsicCall, intrinsicCall.Type())
	return ret
}

func opLen1Imm8(op ssa.Op, t *types.Type, offset int) func(s *state, n *ir.CallExpr, args []*ssa.Value) *ssa.Value {
	return func(s *state, n *ir.CallExpr, args []*ssa.Value) *ssa.Value {
		if args[1].Op == ssa.OpConst8 {
			return s.newValue1I(op, t, args[1].AuxInt<<int64(offset), args[0])
		}
		return immJumpTable(s, args[1], n, func(sNew *state, idx int) {
			// Encode as int8 due to requirement of AuxInt, check its comment for details.
			s.vars[n] = sNew.newValue1I(op, t, int64(int8(idx<<offset)), args[0])
		})
	}
}

func opLen2Imm8(op ssa.Op, t *types.Type, offset int) func(s *state, n *ir.CallExpr, args []*ssa.Value) *ssa.Value {
	return func(s *state, n *ir.CallExpr, args []*ssa.Value) *ssa.Value {
		if args[1].Op == ssa.OpConst8 {
			return s.newValue2I(op, t, args[1].AuxInt<<int64(offset), args[0], args[2])
		}
		return immJumpTable(s, args[1], n, func(sNew *state, idx int) {
			// Encode as int8 due to requirement of AuxInt, check its comment for details.
			s.vars[n] = sNew.newValue2I(op, t, int64(int8(idx<<offset)), args[0], args[2])
		})
	}
}

func opLen3Imm8(op ssa.Op, t *types.Type, offset int) func(s *state, n *ir.CallExpr, args []*ssa.Value) *ssa.Value {
	return func(s *state, n *ir.CallExpr, args []*ssa.Value) *ssa.Value {
		if args[1].Op == ssa.OpConst8 {
			return s.newValue3I(op, t, args[1].AuxInt<<int64(offset), args[0], args[2], args[3])
		}
		return immJumpTable(s, args[1], n, func(sNew *state, idx int) {
			// Encode as int8 due to requirement of AuxInt, check its comment for details.
			s.vars[n] = sNew.newValue3I(op, t, int64(int8(idx<<offset)), args[0], args[2], args[3])
		})
	}
}

func opLen2Imm8_2I(op ssa.Op, t *types.Type, offset int) func(s *state, n *ir.CallExpr, args []*ssa.Value) *ssa.Value {
	return func(s *state, n *ir.CallExpr, args []*ssa.Value) *ssa.Value {
		if args[2].Op == ssa.OpConst8 {
			return s.newValue2I(op, t, args[2].AuxInt<<int64(offset), args[0], args[1])
		}
		return immJumpTable(s, args[2], n, func(sNew *state, idx int) {
			// Encode as int8 due to requirement of AuxInt, check its comment for details.
			s.vars[n] = sNew.newValue2I(op, t, int64(int8(idx<<offset)), args[0], args[1])
		})
	}
}

// Two immediates instead of just 1.  Offset is ignored, so it is a _ parameter instead.
func opLen2Imm8_II(op ssa.Op, t *types.Type, _ int) func(s *state, n *ir.CallExpr, args []*ssa.Value) *ssa.Value {
	return func(s *state, n *ir.CallExpr, args []*ssa.Value) *ssa.Value {
		if args[1].Op == ssa.OpConst8 && args[2].Op == ssa.OpConst8 && args[1].AuxInt & ^3 == 0 && args[2].AuxInt & ^3 == 0 {
			i1, i2 := args[1].AuxInt, args[2].AuxInt
			return s.newValue2I(op, t, int64(int8(i1+i2<<4)), args[0], args[3])
		}
		four := s.constInt64(types.Types[types.TUINT8], 4)
		shifted := s.newValue2(ssa.OpLsh8x8, types.Types[types.TUINT8], args[2], four)
		combined := s.newValue2(ssa.OpAdd8, types.Types[types.TUINT8], args[1], shifted)
		return immJumpTable(s, combined, n, func(sNew *state, idx int) {
			// Encode as int8 due to requirement of AuxInt, check its comment for details.
			// TODO for "zeroing" values, panic instead.
			if idx & ^(3+3<<4) == 0 {
				s.vars[n] = sNew.newValue2I(op, t, int64(int8(idx)), args[0], args[3])
			} else {
				sNew.rtcall(ir.Syms.PanicSimdImm, false, nil)
			}
		})
	}
}

// The assembler requires the imm value of a SHA1RNDS4 instruction to be one of 0,1,2,3...
func opLen2Imm8_SHA1RNDS4(op ssa.Op, t *types.Type, offset int) func(s *state, n *ir.CallExpr, args []*ssa.Value) *ssa.Value {
	return func(s *state, n *ir.CallExpr, args []*ssa.Value) *ssa.Value {
		if args[1].Op == ssa.OpConst8 {
			return s.newValue2I(op, t, (args[1].AuxInt<<int64(offset))&0b11, args[0], args[2])
		}
		return immJumpTable(s, args[1], n, func(sNew *state, idx int) {
			// Encode as int8 due to requirement of AuxInt, check its comment for details.
			s.vars[n] = sNew.newValue2I(op, t, int64(int8(idx<<offset))&0b11, args[0], args[2])
		})
	}
}

func opLen3Imm8_2I(op ssa.Op, t *types.Type, offset int) func(s *state, n *ir.CallExpr, args []*ssa.Value) *ssa.Value {
	return func(s *state, n *ir.CallExpr, args []*ssa.Value) *ssa.Value {
		if args[2].Op == ssa.OpConst8 {
			return s.newValue3I(op, t, args[2].AuxInt<<int64(offset), args[0], args[1], args[3])
		}
		return immJumpTable(s, args[2], n, func(sNew *state, idx int) {
			// Encode as int8 due to requirement of AuxInt, check its comment for details.
			s.vars[n] = sNew.newValue3I(op, t, int64(int8(idx<<offset)), args[0], args[1], args[3])
		})
	}
}

func opLen4Imm8(op ssa.Op, t *types.Type, offset int) func(s *state, n *ir.CallExpr, args []*ssa.Value) *ssa.Value {
	return func(s *state, n *ir.CallExpr, args []*ssa.Value) *ssa.Value {
		if args[1].Op == ssa.OpConst8 {
			return s.newValue4I(op, t, args[1].AuxInt<<int64(offset), args[0], args[2], args[3], args[4])
		}
		return immJumpTable(s, args[1], n, func(sNew *state, idx int) {
			// Encode as int8 due to requirement of AuxInt, check its comment for details.
			s.vars[n] = sNew.newValue4I(op, t, int64(int8(idx<<offset)), args[0], args[2], args[3], args[4])
		})
	}
}

func simdLoad() func(s *state, n *ir.CallExpr, args []*ssa.Value) *ssa.Value {
	return func(s *state, n *ir.CallExpr, args []*ssa.Value) *ssa.Value {
		return s.newValue2(ssa.OpLoad, n.Type(), args[0], s.mem())
	}
}

func simdStore() func(s *state, n *ir.CallExpr, args []*ssa.Value) *ssa.Value {
	return func(s *state, n *ir.CallExpr, args []*ssa.Value) *ssa.Value {
		s.store(args[0].Type, args[1], args[0])
		return nil
	}
}

var cvtVToMaskOpcodes = map[int]map[int]ssa.Op{
	8:  {16: ssa.OpCvt16toMask8x16, 32: ssa.OpCvt32toMask8x32, 64: ssa.OpCvt64toMask8x64},
	16: {8: ssa.OpCvt8toMask16x8, 16: ssa.OpCvt16toMask16x16, 32: ssa.OpCvt32toMask16x32},
	32: {4: ssa.OpCvt8toMask32x4, 8: ssa.OpCvt8toMask32x8, 16: ssa.OpCvt16toMask32x16},
	64: {2: ssa.OpCvt8toMask64x2, 4: ssa.OpCvt8toMask64x4, 8: ssa.OpCvt8toMask64x8},
}

var cvtMaskToVOpcodes = map[int]map[int]ssa.Op{
	8:  {16: ssa.OpCvtMask8x16to16, 32: ssa.OpCvtMask8x32to32, 64: ssa.OpCvtMask8x64to64},
	16: {8: ssa.OpCvtMask16x8to8, 16: ssa.OpCvtMask16x16to16, 32: ssa.OpCvtMask16x32to32},
	32: {4: ssa.OpCvtMask32x4to8, 8: ssa.OpCvtMask32x8to8, 16: ssa.OpCvtMask32x16to16},
	64: {2: ssa.OpCvtMask64x2to8, 4: ssa.OpCvtMask64x4to8, 8: ssa.OpCvtMask64x8to8},
}

func simdCvtVToMask(elemBits, lanes int) func(s *state, n *ir.CallExpr, args []*ssa.Value) *ssa.Value {
	return func(s *state, n *ir.CallExpr, args []*ssa.Value) *ssa.Value {
		op := cvtVToMaskOpcodes[elemBits][lanes]
		if op == 0 {
			panic(fmt.Sprintf("Unknown mask shape: Mask%dx%d", elemBits, lanes))
		}
		return s.newValue1(op, types.TypeMask, args[0])
	}
}

func simdCvtMaskToV(elemBits, lanes int) func(s *state, n *ir.CallExpr, args []*ssa.Value) *ssa.Value {
	return func(s *state, n *ir.CallExpr, args []*ssa.Value) *ssa.Value {
		op := cvtMaskToVOpcodes[elemBits][lanes]
		if op == 0 {
			panic(fmt.Sprintf("Unknown mask shape: Mask%dx%d", elemBits, lanes))
		}
		return s.newValue1(op, n.Type(), args[0])
	}
}

func simdMaskedLoad(op ssa.Op) func(s *state, n *ir.CallExpr, args []*ssa.Value) *ssa.Value {
	return func(s *state, n *ir.CallExpr, args []*ssa.Value) *ssa.Value {
		return s.newValue3(op, n.Type(), args[0], args[1], s.mem())
	}
}

func simdMaskedStore(op ssa.Op) func(s *state, n *ir.CallExpr, args []*ssa.Value) *ssa.Value {
	return func(s *state, n *ir.CallExpr, args []*ssa.Value) *ssa.Value {
		s.vars[memVar] = s.newValue4A(op, types.TypeMem, args[0].Type, args[1], args[2], args[0], s.mem())
		return nil
	}
=======
	/******** crypto/internal/constanttime ********/
	// We implement a superset of the Select promise:
	// Select returns x if v != 0 and y if v == 0.
	add("crypto/internal/constanttime", "Select",
		func(s *state, n *ir.CallExpr, args []*ssa.Value) *ssa.Value {
			v, x, y := args[0], args[1], args[2]

			var checkOp ssa.Op
			var zero *ssa.Value
			switch s.config.PtrSize {
			case 8:
				checkOp = ssa.OpNeq64
				zero = s.constInt64(types.Types[types.TINT], 0)
			case 4:
				checkOp = ssa.OpNeq32
				zero = s.constInt32(types.Types[types.TINT], 0)
			default:
				panic("unreachable")
			}
			check := s.newValue2(checkOp, types.Types[types.TBOOL], zero, v)

			return s.newValue3(ssa.OpCondSelect, types.Types[types.TINT], x, y, check)
		},
		sys.ArchAMD64, sys.ArchARM64, sys.ArchLoong64, sys.ArchPPC64, sys.ArchPPC64LE, sys.ArchWasm) // all with CMOV support.
	add("crypto/internal/constanttime", "boolToUint8",
		func(s *state, n *ir.CallExpr, args []*ssa.Value) *ssa.Value {
			return s.newValue1(ssa.OpCvtBoolToUint8, types.Types[types.TUINT8], args[0])
		},
		all...)
>>>>>>> 57362e98
}

// findIntrinsic returns a function which builds the SSA equivalent of the
// function identified by the symbol sym.  If sym is not an intrinsic call, returns nil.
func findIntrinsic(sym *types.Sym) intrinsicBuilder {
	if sym == nil || sym.Pkg == nil {
		return nil
	}
	pkg := sym.Pkg.Path
	if sym.Pkg == ir.Pkgs.Runtime {
		pkg = "runtime"
	}
	if base.Flag.Race && pkg == "sync/atomic" {
		// The race detector needs to be able to intercept these calls.
		// We can't intrinsify them.
		return nil
	}
	// Skip intrinsifying math functions (which may contain hard-float
	// instructions) when soft-float
	if Arch.SoftFloat && pkg == "math" {
		return nil
	}

	fn := sym.Name
	if ssa.IntrinsicsDisable {
		if pkg == "internal/runtime/sys" && (fn == "GetCallerPC" || fn == "GrtCallerSP" || fn == "GetClosurePtr") ||
			pkg == "internal/simd" || pkg == "simd" { // TODO after simd has been moved to package simd, remove internal/simd
			// These runtime functions don't have definitions, must be intrinsics.
		} else {
			return nil
		}
	}
	return intrinsics.lookup(Arch.LinkArch.Arch, pkg, fn)
}

func IsIntrinsicCall(n *ir.CallExpr) bool {
	if n == nil {
		return false
	}
	name, ok := n.Fun.(*ir.Name)
	if !ok {
		if n.Fun.Op() == ir.OMETHEXPR {
			if meth := ir.MethodExprName(n.Fun); meth != nil {
				if fn := meth.Func; fn != nil {
					return IsIntrinsicSym(fn.Sym())
				}
			}
		}
		return false
	}
	return IsIntrinsicSym(name.Sym())
}

func IsIntrinsicSym(sym *types.Sym) bool {
	return findIntrinsic(sym) != nil
}

// GenIntrinsicBody generates the function body for a bodyless intrinsic.
// This is used when the intrinsic is used in a non-call context, e.g.
// as a function pointer, or (for a method) being referenced from the type
// descriptor.
//
// The compiler already recognizes a call to fn as an intrinsic and can
// directly generate code for it. So we just fill in the body with a call
// to fn.
func GenIntrinsicBody(fn *ir.Func) {
	if ir.CurFunc != nil {
		base.FatalfAt(fn.Pos(), "enqueueFunc %v inside %v", fn, ir.CurFunc)
	}

	if base.Flag.LowerR != 0 {
		fmt.Println("generate intrinsic for", ir.FuncName(fn))
	}

	pos := fn.Pos()
	ft := fn.Type()
	var ret ir.Node

	// For a method, it usually starts with an ODOTMETH (pre-typecheck) or
	// OMETHEXPR (post-typecheck) referencing the method symbol without the
	// receiver type, and Walk rewrites it to a call directly to the
	// type-qualified method symbol, moving the receiver to an argument.
	// Here fn has already the type-qualified method symbol, and it is hard
	// to get the unqualified symbol. So we just generate the post-Walk form
	// and mark it typechecked and Walked.
	call := ir.NewCallExpr(pos, ir.OCALLFUNC, fn.Nname, nil)
	call.Args = ir.RecvParamNames(ft)
	call.IsDDD = ft.IsVariadic()
	typecheck.Exprs(call.Args)
	call.SetTypecheck(1)
	call.SetWalked(true)
	ret = call
	if ft.NumResults() > 0 {
		if ft.NumResults() == 1 {
			call.SetType(ft.Result(0).Type)
		} else {
			call.SetType(ft.ResultsTuple())
		}
		n := ir.NewReturnStmt(base.Pos, nil)
		n.Results = []ir.Node{call}
		ret = n
	}
	fn.Body.Append(ret)

	if base.Flag.LowerR != 0 {
		ir.DumpList("generate intrinsic body", fn.Body)
	}

	ir.CurFunc = fn
	typecheck.Stmts(fn.Body)
	ir.CurFunc = nil // we know CurFunc is nil at entry
}<|MERGE_RESOLUTION|>--- conflicted
+++ resolved
@@ -1604,7 +1604,36 @@
 		},
 		sys.AMD64)
 
-<<<<<<< HEAD
+	/******** crypto/internal/constanttime ********/
+	// We implement a superset of the Select promise:
+	// Select returns x if v != 0 and y if v == 0.
+	add("crypto/internal/constanttime", "Select",
+		func(s *state, n *ir.CallExpr, args []*ssa.Value) *ssa.Value {
+			v, x, y := args[0], args[1], args[2]
+
+			var checkOp ssa.Op
+			var zero *ssa.Value
+			switch s.config.PtrSize {
+			case 8:
+				checkOp = ssa.OpNeq64
+				zero = s.constInt64(types.Types[types.TINT], 0)
+			case 4:
+				checkOp = ssa.OpNeq32
+				zero = s.constInt32(types.Types[types.TINT], 0)
+			default:
+				panic("unreachable")
+			}
+			check := s.newValue2(checkOp, types.Types[types.TBOOL], zero, v)
+
+			return s.newValue3(ssa.OpCondSelect, types.Types[types.TINT], x, y, check)
+		},
+		sys.ArchAMD64, sys.ArchARM64, sys.ArchLoong64, sys.ArchPPC64, sys.ArchPPC64LE, sys.ArchWasm) // all with CMOV support.
+	add("crypto/internal/constanttime", "boolToUint8",
+		func(s *state, n *ir.CallExpr, args []*ssa.Value) *ssa.Value {
+			return s.newValue1(ssa.OpCvtBoolToUint8, types.Types[types.TUINT8], args[0])
+		},
+		all...)
+
 	if buildcfg.Experiment.SIMD {
 		// Only enable intrinsics, if SIMD experiment.
 		simdIntrinsics(addF)
@@ -2083,37 +2112,6 @@
 		s.vars[memVar] = s.newValue4A(op, types.TypeMem, args[0].Type, args[1], args[2], args[0], s.mem())
 		return nil
 	}
-=======
-	/******** crypto/internal/constanttime ********/
-	// We implement a superset of the Select promise:
-	// Select returns x if v != 0 and y if v == 0.
-	add("crypto/internal/constanttime", "Select",
-		func(s *state, n *ir.CallExpr, args []*ssa.Value) *ssa.Value {
-			v, x, y := args[0], args[1], args[2]
-
-			var checkOp ssa.Op
-			var zero *ssa.Value
-			switch s.config.PtrSize {
-			case 8:
-				checkOp = ssa.OpNeq64
-				zero = s.constInt64(types.Types[types.TINT], 0)
-			case 4:
-				checkOp = ssa.OpNeq32
-				zero = s.constInt32(types.Types[types.TINT], 0)
-			default:
-				panic("unreachable")
-			}
-			check := s.newValue2(checkOp, types.Types[types.TBOOL], zero, v)
-
-			return s.newValue3(ssa.OpCondSelect, types.Types[types.TINT], x, y, check)
-		},
-		sys.ArchAMD64, sys.ArchARM64, sys.ArchLoong64, sys.ArchPPC64, sys.ArchPPC64LE, sys.ArchWasm) // all with CMOV support.
-	add("crypto/internal/constanttime", "boolToUint8",
-		func(s *state, n *ir.CallExpr, args []*ssa.Value) *ssa.Value {
-			return s.newValue1(ssa.OpCvtBoolToUint8, types.Types[types.TUINT8], args[0])
-		},
-		all...)
->>>>>>> 57362e98
 }
 
 // findIntrinsic returns a function which builds the SSA equivalent of the
